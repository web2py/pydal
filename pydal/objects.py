# -*- coding: utf-8 -*-
# pylint: disable=no-member,not-an-iterable

import base64
import binascii
import cgi
import copy
import csv
import datetime
import decimal
import os
import shutil
import sys
import types
import re
from collections import OrderedDict
from ._compat import (
    PY2,
    StringIO,
    BytesIO,
    pjoin,
    exists,
    hashlib_md5,
    basestring,
    iteritems,
    xrange,
    implements_iterator,
    implements_bool,
    copyreg,
    reduce,
    to_bytes,
    to_native,
    to_unicode,
    long,
    text_type,
)
from ._globals import DEFAULT, IDENTITY, AND, OR
from ._gae import Key
from .exceptions import NotFoundException, NotAuthorizedException
from .helpers.regex import (
    REGEX_TABLE_DOT_FIELD,
    REGEX_ALPHANUMERIC,
    REGEX_PYTHON_KEYWORDS,
    REGEX_UPLOAD_EXTENSION,
    REGEX_UPLOAD_PATTERN,
    REGEX_UPLOAD_CLEANUP,
    REGEX_VALID_TB_FLD,
    REGEX_TYPE,
    REGEX_TABLE_DOT_FIELD_OPTIONAL_QUOTES,
)
from .helpers.classes import (
    Reference,
    MethodAdder,
    SQLCallableList,
    SQLALL,
    Serializable,
    BasicStorage,
    SQLCustomType,
    OpRow,
    cachedprop,
)
from .helpers.methods import (
    list_represent,
    bar_decode_integer,
    bar_decode_string,
    bar_encode,
    archive_record,
    cleanup,
    use_common_filters,
    attempt_upload_on_insert,
    attempt_upload_on_update,
    delete_uploaded_files,
    uuidstr
)
from .helpers.serializers import serializers
from .utils import deprecated

if not PY2:
    unicode = str

DEFAULTLENGTH = {
    "string": 512,
    "password": 512,
    "upload": 512,
    "text": 2 ** 15,
    "blob": 2 ** 31,
}

DEFAULT_REGEX = {
    "id": r"[1-9]\d*",
    "decimal": r"\d{1,10}\.\d{2}",
    "integer": r"[+-]?\d*",
    "float": r"[+-]?\d*(\.\d*)?",
    "double": r"[+-]?\d*(\.\d*)?",
    "date": r"\d{4}\-\d{2}\-\d{2}",
    "time": r"\d{2}\:\d{2}(\:\d{2}(\.\d*)?)?",
    "datetime": r"\d{4}\-\d{2}\-\d{2} \d{2}\:\d{2}(\:\d{2}(\.\d*)?)?",
}


def csv_reader(utf8_data, dialect=csv.excel, encoding="utf-8", **kwargs):
    """like csv.reader but allows to specify an encoding, defaults to utf-8"""
    csv_reader = csv.reader(utf8_data, dialect=dialect, **kwargs)
    for row in csv_reader:
        yield [to_unicode(cell, encoding) for cell in row]


class Row(BasicStorage):

    """
    A dictionary that lets you do d['a'] as well as d.a
    this is only used to store a `Row`
    """

    def __getitem__(self, k):
        key = str(k)

        _extra = BasicStorage.get(self, "_extra", None)
        if _extra is not None:
            v = _extra.get(key, DEFAULT)
            if v is not DEFAULT:
                return v

        try:
            return BasicStorage.__getattribute__(self, key)
        except AttributeError:
            pass

        m = REGEX_TABLE_DOT_FIELD.match(key)
        if m:
            key2 = m.group(2)
            try:
                return BasicStorage.__getitem__(self, m.group(1))[key2]
            except (KeyError, TypeError):
                pass
            try:
                return BasicStorage.__getitem__(self, key2)
            except KeyError:
                pass

        lg = BasicStorage.get(self, "__get_lazy_reference__", None)
        if callable(lg):
            v = self[key] = lg(key)
            return v

        raise KeyError(key)

    def __repr__(self):
        return "<Row %s>" % self.as_dict(custom_types=[LazySet])

    def __int__(self):
        return self.get("id")

    def __long__(self):
        return long(int(self))

    def __hash__(self):
        return id(self)

    __str__ = __repr__

    __call__ = __getitem__

    def __getattr__(self, k):
        try:
            return self.__getitem__(k)
        except KeyError:
            raise AttributeError

    def __copy__(self):
        return Row(self)

    def __eq__(self, other):
        try:
            return self.as_dict() == other.as_dict()
        except AttributeError:
            return False

    def get(self, key, default=None):
        try:
            return self.__getitem__(key)
        except (KeyError, AttributeError, TypeError):
            return default

    def as_dict(self, datetime_to_str=False, custom_types=None):
        SERIALIZABLE_TYPES = [str, int, float, bool, list, dict]
        DT_INST = (datetime.date, datetime.datetime, datetime.time)
        if PY2:
            SERIALIZABLE_TYPES += [unicode, long]
        if isinstance(custom_types, (list, tuple, set)):
            SERIALIZABLE_TYPES += custom_types
        elif custom_types:
            SERIALIZABLE_TYPES.append(custom_types)
        d = dict(self)
        for k in list(d.keys()):
            v = d[k]
            if d[k] is None:
                continue
            elif isinstance(v, Row):
                d[k] = v.as_dict()
            elif isinstance(v, Reference):
                d[k] = long(v)
            elif isinstance(v, decimal.Decimal):
                d[k] = float(v)
            elif isinstance(v, DT_INST):
                if datetime_to_str:
                    d[k] = v.isoformat().replace("T", " ")[:19]
            elif not isinstance(v, tuple(SERIALIZABLE_TYPES)):
                del d[k]
        return d

    def as_xml(self, row_name="row", colnames=None, indent="  "):
        def f(row, field, indent="  "):
            if isinstance(row, Row):
                spc = indent + "  \n"
                items = [f(row[x], x, indent + "  ") for x in row]
                return "%s<%s>\n%s\n%s</%s>" % (
                    indent,
                    field,
                    spc.join(item for item in items if item),
                    indent,
                    field,
                )
            elif not callable(row):
                if re.match(REGEX_ALPHANUMERIC, field):
                    return "%s<%s>%s</%s>" % (indent, field, row, field)
                else:
                    return '%s<extra name="%s">%s</extra>' % (indent, field, row)
            else:
                return None

        return f(self, row_name, indent=indent)

    def as_json(
        self, mode="object", default=None, colnames=None, serialize=True, **kwargs
    ):
        """
        serializes the row to a JSON object
        kwargs are passed to .as_dict method
        only "object" mode supported

        `serialize = False` used by Rows.as_json

        TODO: return array mode with query column order

        mode and colnames are not implemented
        """

        item = self.as_dict(**kwargs)
        if serialize:
            return serializers.json(item)
        else:
            return item


def pickle_row(s):
    return Row, (dict(s),)


copyreg.pickle(Row, pickle_row)


class Table(Serializable, BasicStorage):

    """
    Represents a database table

    Example::
        You can create a table as::
            db = DAL(...)
            db.define_table('users', Field('name'))

        And then::

            db.users.insert(name='me') # print db.users._insert(...) to see SQL
            db.users.drop()

    """

    def __init__(self, db, tablename, *fields, **args):
        """
        Initializes the table and performs checking on the provided fields.

        Each table will have automatically an 'id'.

        If a field is of type Table, the fields (excluding 'id') from that table
        will be used instead.

        Raises:
            SyntaxError: when a supplied field is of incorrect type.
        """
        # import DAL here to avoid circular imports
        from .base import DAL

        super(Table, self).__init__()
        self._actual = False  # set to True by define_table()
        self._db = db
        self._migrate = None
        self._tablename = self._dalname = tablename
        if (
            not isinstance(tablename, str)
            or hasattr(DAL, tablename)
            or not REGEX_VALID_TB_FLD.match(tablename)
            or REGEX_PYTHON_KEYWORDS.match(tablename)
        ):
            raise SyntaxError(
                "Field: invalid table name: %s, "
                'use rname for "funny" names' % tablename
            )
        self._rname = args.get("rname") or db and db._adapter.dialect.quote(tablename)
        self._raw_rname = args.get("rname") or db and tablename
        self._sequence_name = (
            args.get("sequence_name")
            or db
            and db._adapter.dialect.sequence_name(self._raw_rname)
        )
        self._trigger_name = (
            args.get("trigger_name")
            or db
            and db._adapter.dialect.trigger_name(tablename)
        )
        self._common_filter = args.get("common_filter")
        self._format = args.get("format")
        self._singular = args.get("singular", tablename.replace("_", " ").capitalize())
        self._plural = args.get("plural")
        # horrible but for backward compatibility of appadmin
        if "primarykey" in args and args["primarykey"] is not None:
            self._primarykey = args.get("primarykey")

        self._before_insert = [attempt_upload_on_insert(self)]
        self._before_update = [delete_uploaded_files, attempt_upload_on_update(self)]
        self._before_delete = [delete_uploaded_files]
        self._after_insert = []
        self._after_update = []
        self._after_delete = []

        self._virtual_fields = []
        self._virtual_methods = []

        self.add_method = MethodAdder(self)

        fieldnames = set()
        newfields = []
        _primarykey = getattr(self, "_primarykey", None)
        if _primarykey is not None:
            if not isinstance(_primarykey, list):
                raise SyntaxError(
                    "primarykey must be a list of fields from table '%s'" % tablename
                )
            if len(_primarykey) == 1:
                self._id = [
                    f
                    for f in fields
                    if isinstance(f, Field) and f.name == _primarykey[0]
                ][0]
        elif not [
            f
            for f in fields
            if (isinstance(f, Field) and f.type == "id")
            or (isinstance(f, dict) and f.get("type", None) == "id")
        ]:
            field = Field("id", "id")
            newfields.append(field)
            fieldnames.add("id")
            self._id = field

        virtual_fields = []

        def include_new(field):
            newfields.append(field)
            fieldnames.add(field.name)
            if field.type == "id":
                self._id = field

        for field in fields:
            if isinstance(field, (FieldVirtual, FieldMethod)):
                virtual_fields.append(field)
            elif isinstance(field, Field) and field.name not in fieldnames:
                if field.db is not None:
                    field = copy.copy(field)
                include_new(field)
            elif isinstance(field, (list, tuple)):
                for other in field:
                    include_new(other)
            elif isinstance(field, Table):
                table = field
                for field in table:
                    if field.name not in fieldnames and field.type != "id":
                        t2 = not table._actual and self._tablename
                        include_new(field.clone(point_self_references_to=t2))
            elif isinstance(field, dict) and field["fieldname"] not in fieldnames:
                include_new(Field(**field))
            elif not isinstance(field, (Field, Table)):
                raise SyntaxError(
                    "define_table argument is not a Field, Table of list: %s" % field
                )
        fields = newfields
        self._fields = SQLCallableList()
        self.virtualfields = []

        if db and db._adapter.uploads_in_blob is True:
            uploadfields = [f.name for f in fields if f.type == "blob"]
            for field in fields:
                fn = field.uploadfield
                if (
                    isinstance(field, Field)
                    and field.type == "upload"
                    and fn is True
                    and not field.uploadfs
                ):
                    fn = field.uploadfield = "%s_blob" % field.name
                if (
                    isinstance(fn, str)
                    and fn not in uploadfields
                    and not field.uploadfs
                ):
                    fields.append(
                        Field(fn, "blob", default="", writable=False, readable=False)
                    )

        fieldnames_set = set()
        reserved = dir(Table) + ["fields"]
        if db and db._check_reserved:
            check_reserved_keyword = db.check_reserved_keyword
        else:

            def check_reserved_keyword(field_name):
                if field_name in reserved:
                    raise SyntaxError("field name %s not allowed" % field_name)

        for field in fields:
            field_name = field.name
            check_reserved_keyword(field_name)
            if db and db._ignore_field_case:
                fname_item = field_name.lower()
            else:
                fname_item = field_name
            if fname_item in fieldnames_set:
                raise SyntaxError(
                    "duplicate field %s in table %s" % (field_name, tablename)
                )
            else:
                fieldnames_set.add(fname_item)

            self.fields.append(field_name)
            self[field_name] = field
            if field.type == "id":
                self["id"] = field
            field.bind(self)
        self.ALL = SQLALL(self)

        if _primarykey is not None:
            for k in _primarykey:
                if k not in self.fields:
                    raise SyntaxError(
                        "primarykey must be a list of fields from table '%s "
                        % tablename
                    )
                else:
                    self[k].notnull = True
        for field in virtual_fields:
            self[field.name] = field

    @property
    def fields(self):
        return self._fields

    def _structure(self):
        keys = [
            "name",
            "type",
            "writable",
            "listable",
            "searchable",
            "regex",
            "options",
            "default",
            "label",
            "unique",
            "notnull",
            "required",
        ]

        def noncallable(obj):
            return obj if not callable(obj) else None

        return [
            {key: noncallable(getattr(field, key)) for key in keys}
            for field in self
            if field.readable and not field.type == "password"
        ]

    @cachedprop
    def _upload_fieldnames(self):
        return set(field.name for field in self if field.type == "upload")

    def update(self, *args, **kwargs):
        raise RuntimeError("Syntax Not Supported")

    def _enable_record_versioning(
        self,
        archive_db=None,
        archive_name="%(tablename)s_archive",
        is_active="is_active",
        current_record="current_record",
        current_record_label=None,
        migrate=None,
        redefine=None,
    ):
        db = self._db
        archive_db = archive_db or db
        archive_name = archive_name % dict(tablename=self._dalname)
        if archive_name in archive_db.tables():
            return  # do not try define the archive if already exists
        fieldnames = self.fields()
        same_db = archive_db is db
        field_type = self if same_db else "bigint"
        clones = []
        for field in self:
            nfk = same_db or not field.type.startswith("reference")
            clones.append(
                field.clone(unique=False, type=field.type if nfk else "bigint")
            )

        d = dict(format=self._format)
        if migrate:
            d["migrate"] = migrate
        elif isinstance(self._migrate, basestring):
            d["migrate"] = self._migrate + "_archive"
        elif self._migrate:
            d["migrate"] = self._migrate
        if redefine:
            d["redefine"] = redefine
        archive_db.define_table(
            archive_name,
            Field(current_record, field_type, label=current_record_label),
            *clones,
            **d
        )

        self._before_update.append(
            lambda qset, fs, db=archive_db, an=archive_name, cn=current_record: archive_record(
                qset, fs, db[an], cn
            )
        )
        if is_active and is_active in fieldnames:
            self._before_delete.append(lambda qset: qset.update(is_active=False))
            newquery = lambda query, t=self, name=self._tablename: reduce(
                AND,
                [
                    tab.is_active == True
                    for tab in db._adapter.tables(query).values()
                    if tab._raw_rname == self._raw_rname
                ],
            )
            query = self._common_filter
            if query:
                self._common_filter = lambda q: reduce(AND, [query(q), newquery(q)])
            else:
                self._common_filter = newquery

    def _validate(self, **vars):
        errors = Row()
        for key, value in iteritems(vars):
            value, error = getattr(self, key).validate(value, vars.get("id"))
            if error:
                errors[key] = error
        return errors

    def _create_references(self):
        db = self._db
        pr = db._pending_references
        self._referenced_by_list = []
        self._referenced_by = []
        self._references = []
        for field in self:
            # fieldname = field.name  #FIXME not used ?
            field_type = field.type
            if isinstance(field_type, str) and (
                field_type.startswith("reference ")
                or field_type.startswith("list:reference ")
            ):

                is_list = field_type[:15] == "list:reference "
                if is_list:
                    ref = field_type[15:].strip()
                else:
                    ref = field_type[10:].strip()

                if not ref:
                    SyntaxError("Table: reference to nothing: %s" % ref)
                if "." in ref:
                    rtablename, throw_it, rfieldname = ref.partition(".")
                else:
                    rtablename, rfieldname = ref, None
                if rtablename not in db:
                    pr[rtablename] = pr.get(rtablename, []) + [field]
                    continue
                rtable = db[rtablename]
                if rfieldname:
                    if not hasattr(rtable, "_primarykey"):
                        raise SyntaxError(
                            "keyed tables can only reference other keyed tables (for now)"
                        )
                    if rfieldname not in rtable.fields:
                        raise SyntaxError(
                            "invalid field '%s' for referenced table '%s'"
                            " in table '%s'" % (rfieldname, rtablename, self._tablename)
                        )
                    rfield = rtable[rfieldname]
                else:
                    rfield = rtable._id
                if is_list:
                    rtable._referenced_by_list.append(field)
                else:
                    rtable._referenced_by.append(field)
                field.referent = rfield
                self._references.append(field)
            else:
                field.referent = None
        if self._tablename in pr:
            referees = pr.pop(self._tablename)
            for referee in referees:
                if referee.type.startswith("list:reference "):
                    self._referenced_by_list.append(referee)
                else:
                    self._referenced_by.append(referee)

    def _filter_fields(self, record, id=False):
        return dict(
            [
                (k, v)
                for (k, v) in iteritems(record)
                if k in self.fields and (getattr(self, k).type != "id" or id)
            ]
        )

    def _build_query(self, key):
        """ for keyed table only """
        query = None
        for k, v in iteritems(key):
            if k in self._primarykey:
                if query:
                    query = query & (getattr(self, k) == v)
                else:
                    query = getattr(self, k) == v
            else:
                raise SyntaxError(
                    "Field %s is not part of the primary key of %s"
                    % (k, self._tablename)
                )
        return query

    def __getitem__(self, key):
        if str(key).isdigit() or (Key is not None and isinstance(key, Key)):
            # non negative key or gae
            return (
                self._db(self._id == str(key))
                .select(limitby=(0, 1), orderby_on_limitby=False)
                .first()
            )
        elif isinstance(key, dict):
            # keyed table
            query = self._build_query(key)
            return (
                self._db(query).select(limitby=(0, 1), orderby_on_limitby=False).first()
            )
        elif key is not None:
            try:
                return getattr(self, key)
            except:
                raise KeyError(key)

    def __call__(self, key=DEFAULT, **kwargs):
        for_update = kwargs.get("_for_update", False)
        if "_for_update" in kwargs:
            del kwargs["_for_update"]

        orderby = kwargs.get("_orderby", None)
        if "_orderby" in kwargs:
            del kwargs["_orderby"]

        if key is not DEFAULT:
            if isinstance(key, Query):
                record = (
                    self._db(key)
                    .select(
                        limitby=(0, 1),
                        for_update=for_update,
                        orderby=orderby,
                        orderby_on_limitby=False,
                    )
                    .first()
                )
            elif not str(key).isdigit():
                record = None
            else:
                record = (
                    self._db(self._id == key)
                    .select(
                        limitby=(0, 1),
                        for_update=for_update,
                        orderby=orderby,
                        orderby_on_limitby=False,
                    )
                    .first()
                )
            if record:
                for k, v in iteritems(kwargs):
                    if record[k] != v:
                        return None
            return record
        elif kwargs:
            query = reduce(
                lambda a, b: a & b,
                [getattr(self, k) == v for k, v in iteritems(kwargs)],
            )
            return (
                self._db(query)
                .select(
                    limitby=(0, 1),
                    for_update=for_update,
                    orderby=orderby,
                    orderby_on_limitby=False,
                )
                .first()
            )
        else:
            return None

    def __setitem__(self, key, value):
        if key is None:
            # table[None] = value (shortcut for insert)
            self.insert(**self._filter_fields(value))
        elif str(key).isdigit():
            # table[non negative key] = value (shortcut for update)
            if not self._db(self._id == key).update(**self._filter_fields(value)):
                raise SyntaxError("No such record: %s" % key)
        elif isinstance(key, dict):
            # keyed table
            if not isinstance(value, dict):
                raise SyntaxError("value must be a dictionary: %s" % value)
            if set(key.keys()) == set(self._primarykey):
                value = self._filter_fields(value)
                kv = {}
                kv.update(value)
                kv.update(key)
                if not self.insert(**kv):
                    query = self._build_query(key)
                    self._db(query).update(**self._filter_fields(value))
            else:
                raise SyntaxError(
                    "key must have all fields from primary key: %s" % self._primarykey
                )
        else:
            if isinstance(value, FieldVirtual):
                value.bind(self, str(key))
                self._virtual_fields.append(value)
            elif isinstance(value, FieldMethod):
                value.bind(self, str(key))
                self._virtual_methods.append(value)
            self.__dict__[str(key)] = value

    def __setattr__(self, key, value):
        if key[:1] != "_" and key in self:
            raise SyntaxError("Object exists and cannot be redefined: %s" % key)
        self[key] = value

    def __delitem__(self, key):
        if isinstance(key, dict):
            query = self._build_query(key)
            if not self._db(query).delete():
                raise SyntaxError("No such record: %s" % key)
        elif not str(key).isdigit() or not self._db(self._id == key).delete():
            raise SyntaxError("No such record: %s" % key)

    def __iter__(self):
        for fieldname in self.fields:
            yield getattr(self, fieldname)

    def __repr__(self):
        return "<Table %s (%s)>" % (self._tablename, ", ".join(self.fields()))

    def __str__(self):
        if self._tablename == self._dalname:
            return self._tablename
        return self._db._adapter.dialect._as(self._dalname, self._tablename)

    @property
    @deprecated("sqlsafe", "sql_shortref", "Table")
    def sqlsafe(self):
        return self.sql_shortref

    @property
    @deprecated("sqlsafe_alias", "sql_fullref", "Table")
    def sqlsafe_alias(self):
        return self.sql_fullref

    @property
    def sql_shortref(self):
        if self._tablename == self._dalname:
            return self._rname
        return self._db._adapter.sqlsafe_table(self._tablename)

    @property
    def sql_fullref(self):
        if self._tablename == self._dalname:
            if self._db._adapter.dbengine == "oracle":
                return self._db._adapter.dialect.quote(self._rname)
            return self._rname
        return self._db._adapter.sqlsafe_table(self._tablename, self._rname)

    def query_name(self, *args, **kwargs):
        return (self.sql_fullref,)

    def _drop(self, mode=""):
        return self._db._adapter.dialect.drop_table(self, mode)

    def drop(self, mode=""):
        return self._db._adapter.drop_table(self, mode)

    def _filter_fields_for_operation(self, fields):
        new_fields = {}  # format: new_fields[name] = (field, value)
        input_fieldnames = set(fields)
        table_fieldnames = set(self.fields)
        empty_fieldnames = OrderedDict((name, name) for name in self.fields)
        for name in list(input_fieldnames & table_fieldnames):
            field = getattr(self, name)
            value = field.filter_in(fields[name]) if field.filter_in else fields[name]
            new_fields[name] = (field, value)
            del empty_fieldnames[name]
        return list(empty_fieldnames), new_fields

    def _compute_fields_for_operation(self, fields, to_compute):
        row = OpRow(self)
        for name, tup in iteritems(fields):
            field, value = tup
            if isinstance(
                value,
                (
                    types.LambdaType,
                    types.FunctionType,
                    types.MethodType,
                    types.BuiltinFunctionType,
                    types.BuiltinMethodType,
                ),
            ):
                value = value()
            row.set_value(name, value, field)
        for name, field in to_compute:
            try:
                row.set_value(name, field.compute(row), field)
            except (KeyError, AttributeError):
                # error silently unless field is required!
                if field.required and name not in fields:
                    raise RuntimeError("unable to compute required field: %s" % name)
        return row

    def _fields_and_values_for_insert(self, fields):
        empty_fieldnames, new_fields = self._filter_fields_for_operation(fields)
        to_compute = []
        for name in empty_fieldnames:
            field = getattr(self, name)
            if field.compute:
                to_compute.append((name, field))
            elif field.default is not None:
                new_fields[name] = (field, field.default)
            elif field.required:
                raise RuntimeError("Table: missing required field: %s" % name)
        return self._compute_fields_for_operation(new_fields, to_compute)

    def _fields_and_values_for_update(self, fields):
        empty_fieldnames, new_fields = self._filter_fields_for_operation(fields)
        to_compute = []
        for name in empty_fieldnames:
            field = getattr(self, name)
            if field.compute:
                to_compute.append((name, field))
            if field.update is not None:
                new_fields[name] = (field, field.update)
        return self._compute_fields_for_operation(new_fields, to_compute)

    def _insert(self, **fields):
        row = self._fields_and_values_for_insert(fields)
        return self._db._adapter._insert(self, row.op_values())

    def insert(self, **fields):
        row = self._fields_and_values_for_insert(fields)
        if any(f(row) for f in self._before_insert):
            return 0
        ret = self._db._adapter.insert(self, row.op_values())
        if ret and self._after_insert:
            for f in self._after_insert:
                f(row, ret)
        return ret

    def _validate_fields(self, fields, defattr="default", id=None):
        from .validators import CRYPT
        response = Row()
        response.id, response.errors, new_fields = None, Row(), Row()
        for field in self:
            # we validate even if not passed in case it is required
            error = default = None
            if not field.required and not field.compute:
                default = getattr(field, defattr)
                if callable(default):
                    default = default()
            if not field.compute:
                ovalue = fields.get(field.name, default)
                value, error = field.validate(ovalue, id)
            if error:
                response.errors[field.name] = "%s" % error
            elif field.type == 'password' and ovalue == CRYPT.STARS:
                pass
            elif field.name in fields:
                # only write if the field was passed and no error
                new_fields[field.name] = value
        return response, new_fields

    def validate_and_insert(self, **fields):
        response, new_fields = self._validate_fields(fields, "default")
        if not response.errors:
            response.id = self.insert(**new_fields)
        return response

    def validate_and_update(self, _key, **fields):
        record = self(**_key) if isinstance(_key, dict) else self(_key)
        response, new_fields = self._validate_fields(fields, "update", record.id)
        #: do the update
        if not response.errors and record:
            if "_id" in self:
                myset = self._db(self._id == record[self._id.name])
            else:
                query = None
                for key, value in iteritems(_key):
                    if query is None:
                        query = getattr(self, key) == value
                    else:
                        query = query & (getattr(self, key) == value)
                myset = self._db(query)
            response.updated = myset.update(**new_fields)
        if record:
            response.id = record.id
        return response

    def update_or_insert(self, _key=DEFAULT, **values):
        if _key is DEFAULT:
            record = self(**values)
        elif isinstance(_key, dict):
            record = self(**_key)
        else:
            record = self(_key)
        if record:
            record.update_record(**values)
            newid = None
        else:
            newid = self.insert(**values)
        return newid

    def validate_and_update_or_insert(self, _key=DEFAULT, **fields):
        if _key is DEFAULT or _key == "":
            primary_keys = {}
            for key, value in iteritems(fields):
                if key in self._primarykey:
                    primary_keys[key] = value
            if primary_keys != {}:
                record = self(**primary_keys)
                _key = primary_keys
            else:
                required_keys = {}
                for key, value in iteritems(fields):
                    if getattr(self, key).required:
                        required_keys[key] = value
                record = self(**required_keys)
                _key = required_keys
        elif isinstance(_key, dict):
            record = self(**_key)
        else:
            record = self(_key)

        if record:
            response = self.validate_and_update(_key, **fields)
            if hasattr(self, "_primarykey"):
                primary_keys = {}
                for key in self._primarykey:
                    primary_keys[key] = getattr(record, key)
                response.id = primary_keys
        else:
            response = self.validate_and_insert(**fields)
        return response

    def bulk_insert(self, items):
        """
        here items is a list of dictionaries
        """
        data = [self._fields_and_values_for_insert(item) for item in items]
        if any(f(el) for el in data for f in self._before_insert):
            return 0
        ret = self._db._adapter.bulk_insert(self, [el.op_values() for el in data])
        ret and [
            [f(el, ret[k]) for k, el in enumerate(data)] for f in self._after_insert
        ]
        return ret

    def _truncate(self, mode=""):
        return self._db._adapter.dialect.truncate(self, mode)

    def truncate(self, mode=""):
        return self._db._adapter.truncate(self, mode)

    def import_from_csv_file(
        self,
        csvfile,
        id_map=None,
        null="<NULL>",
        unique="uuid",
        id_offset=None,  # id_offset used only when id_map is None
        transform=None,
        validate=False,
        encoding="utf-8",
        **kwargs
    ):
        """
        Import records from csv file.
        Column headers must have same names as table fields.
        Field 'id' is ignored.
        If column names read 'table.file' the 'table.' prefix is ignored.

        - 'unique' argument is a field which must be unique (typically a
          uuid field)
        - 'restore' argument is default False; if set True will remove old values
          in table first.
        - 'id_map' if set to None will not map ids

        The import will keep the id numbers in the restored table.
        This assumes that there is a field of type id that is integer and in
        incrementing order.
        Will keep the id numbers in restored table.
        """
        if validate:
            inserting = self.validate_and_insert
        else:
            inserting = self.insert

        delimiter = kwargs.get("delimiter", ",")
        quotechar = kwargs.get("quotechar", '"')
        quoting = kwargs.get("quoting", csv.QUOTE_MINIMAL)
        restore = kwargs.get("restore", False)
        if restore:
            self._db[self].truncate()

        reader = csv_reader(
            csvfile,
            delimiter=delimiter,
            encoding=encoding,
            quotechar=quotechar,
            quoting=quoting,
        )
        colnames = None
        if isinstance(id_map, dict):
            if self._tablename not in id_map:
                id_map[self._tablename] = {}
            id_map_self = id_map[self._tablename]

        def fix(field, value, id_map, id_offset):
            list_reference_s = "list:reference"
            if value == null:
                value = None
            elif field.type == "blob":
                value = base64.b64decode(value)
            elif field.type == "double" or field.type == "float":
                if not value.strip():
                    value = None
                else:
                    value = float(value)
            elif field.type in ("integer", "bigint"):
                if not value.strip():
                    value = None
                else:
                    value = long(value)
            elif field.type.startswith("list:string"):
                value = bar_decode_string(value)
            elif field.type.startswith(list_reference_s):
                ref_table = field.type[len(list_reference_s) :].strip()
                if id_map is not None:
                    value = [
                        id_map[ref_table][long(v)] for v in bar_decode_string(value)
                    ]
                else:
                    value = [v for v in bar_decode_string(value)]
            elif field.type.startswith("list:"):
                value = bar_decode_integer(value)
            elif id_map and field.type.startswith("reference"):
                try:
                    value = id_map[field.type[9:].strip()][long(value)]
                except KeyError:
                    pass
            elif id_offset and field.type.startswith("reference"):
                try:
                    value = id_offset[field.type[9:].strip()] + long(value)
                except KeyError:
                    pass
            return value

        def is_id(colname):
            if colname in self:
                return getattr(self, colname).type == "id"
            else:
                return False

        first = True
        unique_idx = None
        for lineno, line in enumerate(reader):
            if not line:
                return
            if not colnames:
                # assume this is the first line of the input, contains colnames
                colnames = [x.split(".", 1)[-1] for x in line]

                cols, cid = {}, None
                for i, colname in enumerate(colnames):
                    if is_id(colname):
                        cid = colname
                    elif colname in self.fields:
                        cols[colname] = getattr(self, colname)
                    if colname == unique:
                        unique_idx = i
            elif len(line) == len(colnames):
                # every other line contains instead data
                items = dict(zip(colnames, line))
                if transform:
                    items = transform(items)

                ditems = dict()
                csv_id = None
                for field in self:
                    fieldname = field.name
                    if fieldname in items:
                        try:
                            value = fix(field, items[fieldname], id_map, id_offset)
                            if field.type != "id":
                                ditems[fieldname] = value
                            else:
                                csv_id = long(value)
                        except ValueError:
                            raise RuntimeError("Unable to parse line:%s" % (lineno + 1))
                if not (id_map or csv_id is None or id_offset is None or unique_idx):
                    curr_id = inserting(**ditems)
                    if first:
                        first = False
                        # First curr_id is bigger than csv_id,
                        # then we are not restoring but
                        # extending db table with csv db table
                        id_offset[self._tablename] = (
                            (curr_id - csv_id) if curr_id > csv_id else 0
                        )
                    # create new id until we get the same as old_id+offset
                    while curr_id < csv_id + id_offset[self._tablename]:
                        self._db(getattr(self, cid) == curr_id).delete()
                        curr_id = inserting(**ditems)
                # Validation. Check for duplicate of 'unique' &,
                # if present, update instead of insert.
                elif not unique_idx:
                    new_id = inserting(**ditems)
                else:
                    unique_value = line[unique_idx]
                    query = getattr(self, unique) == unique_value
                    record = self._db(query).select().first()
                    if record:
                        record.update_record(**ditems)
                        new_id = record[self._id.name]
                    else:
                        new_id = inserting(**ditems)
                if id_map and csv_id is not None:
                    id_map_self[csv_id] = new_id
            if lineno % 1000 == 999:
                self._db.commit()

    def as_dict(self, flat=False, sanitize=True):
        table_as_dict = dict(
            tablename=str(self),
            fields=[],
            sequence_name=self._sequence_name,
            trigger_name=self._trigger_name,
            common_filter=self._common_filter,
            format=self._format,
            singular=self._singular,
            plural=self._plural,
        )

        for field in self:
            if (field.readable or field.writable) or (not sanitize):
                table_as_dict["fields"].append(
                    field.as_dict(flat=flat, sanitize=sanitize)
                )
        return table_as_dict

    def with_alias(self, alias):
        try:
            if self._db[alias]._rname == self._rname:
                return self._db[alias]
        except AttributeError:  # we never used this alias
            pass
        other = copy.copy(self)
        other["ALL"] = SQLALL(other)
        other["_tablename"] = alias
        for fieldname in other.fields:
            tmp = getattr(self, fieldname).clone()
            tmp.bind(other)
            other[fieldname] = tmp
        if "id" in self and "id" not in other.fields:
            other["id"] = other[self.id.name]
        other._id = other[self._id.name]
        setattr(self._db._aliased_tables, alias, other)
        return other

    def on(self, query):
        return Expression(self._db, self._db._adapter.dialect.on, self, query)

    def create_index(self, name, *fields, **kwargs):
        return self._db._adapter.create_index(self, name, *fields, **kwargs)

    def drop_index(self, name):
        return self._db._adapter.drop_index(self, name)


class Select(BasicStorage):
    def __init__(self, db, query, fields, attributes):
        self._db = db
        self._tablename = None  # alias will be stored here
        self._rname = self._raw_rname = self._dalname = None
        self._common_filter = None
        self._query = query
        # if false, the subquery will never reference tables from parent scope
        self._correlated = attributes.pop("correlated", True)
        self._attributes = attributes
        self._qfields = list(fields)
        self._fields = SQLCallableList()
        self._virtual_fields = []
        self._virtual_methods = []
        self.virtualfields = []
        self._sql_cache = None
        self._colnames_cache = None
        fieldcheck = set()

        for item in fields:
            if isinstance(item, Field):
                checkname = item.name
                field = item.clone()
            elif isinstance(item, Expression):
                if item.op != item._dialect._as:
                    continue
                checkname = item.second
                field = Field(item.second, type=item.type)
            else:
                raise SyntaxError("Invalid field in Select")
            if db and db._ignore_field_case:
                checkname = checkname.lower()
            if checkname in fieldcheck:
                raise SyntaxError("duplicate field %s in select query" % field.name)
            fieldcheck.add(checkname)
            field.bind(self)
            self.fields.append(field.name)
            self[field.name] = field
        self.ALL = SQLALL(self)

    @property
    def fields(self):
        return self._fields

    def update(self, *args, **kwargs):
        raise RuntimeError("update() method not supported")

    def __getitem__(self, key):
        try:
            return getattr(self, key)
        except AttributeError:
            raise KeyError(key)

    def __setitem__(self, key, value):
        self.__dict__[str(key)] = value

    def __call__(self):
        adapter = self._db._adapter
        colnames, sql = self._compile()
        cache = self._attributes.get("cache", None)
        if cache and self._attributes.get("cacheable", False):
            return adapter._cached_select(
                cache, sql, self._fields, self._attributes, colnames
            )
        return adapter._select_aux(sql, self._qfields, self._attributes, colnames)

    def __setattr__(self, key, value):
        if key[:1] != "_" and key in self:
            raise SyntaxError("Object exists and cannot be redefined: %s" % key)
        self[key] = value

    def __iter__(self):
        for fieldname in self.fields:
            yield self[fieldname]

    def __repr__(self):
        return "<Select (%s)>" % ", ".join(map(str, self._qfields))

    def __str__(self):
        return self._compile(with_alias=(self._tablename is not None))[1]

    def with_alias(self, alias):
        other = copy.copy(self)
        other["ALL"] = SQLALL(other)
        other["_tablename"] = alias
        for fieldname in other.fields:
            tmp = self[fieldname].clone()
            tmp.bind(other)
            other[fieldname] = tmp
        return other

    def on(self, query):
        if not self._tablename:
            raise SyntaxError("Subselect must be aliased for use in a JOIN")
        return Expression(self._db, self._db._adapter.dialect.on, self, query)

    def _compile(self, outer_scoped=[], with_alias=False):
        if not self._correlated:
            outer_scoped = []
        if outer_scoped or not self._sql_cache:
            adapter = self._db._adapter
            attributes = self._attributes.copy()
            attributes["outer_scoped"] = outer_scoped
            colnames, sql = adapter._select_wcols(
                self._query, self._qfields, **attributes
            )
            # Do not cache when the query may depend on external tables
            if not outer_scoped:
                self._colnames_cache, self._sql_cache = colnames, sql
        else:
            colnames, sql = self._colnames_cache, self._sql_cache
        if with_alias and self._tablename is not None:
            sql = "(%s)" % sql[:-1]
            sql = self._db._adapter.dialect.alias(sql, self._tablename)
        return colnames, sql

    def query_name(self, outer_scoped=[]):
        if self._tablename is None:
            raise SyntaxError("Subselect must be aliased for use in a JOIN")
        colnames, sql = self._compile(outer_scoped, True)
        # This method should also return list of placeholder values
        # in the future
        return (sql,)

    @property
    def sql_shortref(self):
        if self._tablename is None:
            raise SyntaxError("Subselect must be aliased for use in a JOIN")
        return self._db._adapter.dialect.quote(self._tablename)

    def _filter_fields(self, record, id=False):
        return dict(
            [
                (k, v)
                for (k, v) in iteritems(record)
                if k in self.fields and (self[k].type != "id" or id)
            ]
        )


def _expression_wrap(wrapper):
    def wrap(self, *args, **kwargs):
        return wrapper(self, *args, **kwargs)

    return wrap


class Expression(object):
    _dialect_expressions_ = {}

    def __new__(cls, *args, **kwargs):
        for name, wrapper in iteritems(cls._dialect_expressions_):
            setattr(cls, name, _expression_wrap(wrapper))
        new_cls = super(Expression, cls).__new__(cls)
        return new_cls

    def __init__(self, db, op, first=None, second=None, type=None, **optional_args):
        self.db = db
        self.op = op
        self.first = first
        self.second = second
        self._table = getattr(first, "_table", None)
        if not type and first and hasattr(first, "type"):
            self.type = first.type
        else:
            self.type = type
        if isinstance(self.type, str):
            self._itype = REGEX_TYPE.match(self.type).group(0)
        else:
            self._itype = None
        self.optional_args = optional_args

    @property
    def _dialect(self):
        return self.db._adapter.dialect

    def sum(self):
        return Expression(self.db, self._dialect.aggregate, self, "SUM", self.type)

    def max(self):
        return Expression(self.db, self._dialect.aggregate, self, "MAX", self.type)

    def min(self):
        return Expression(self.db, self._dialect.aggregate, self, "MIN", self.type)

    def len(self):
        return Expression(self.db, self._dialect.length, self, None, "integer")

    def avg(self):
        return Expression(self.db, self._dialect.aggregate, self, "AVG", self.type)

    def abs(self):
        return Expression(self.db, self._dialect.aggregate, self, "ABS", self.type)

    def cast(self, cast_as, **kwargs):
        return Expression(
            self.db,
            self._dialect.cast,
            self,
            self._dialect.types[cast_as] % kwargs,
            cast_as,
        )

    def lower(self):
        return Expression(self.db, self._dialect.lower, self, None, self.type)

    def upper(self):
        return Expression(self.db, self._dialect.upper, self, None, self.type)

    def replace(self, a, b):
        return Expression(self.db, self._dialect.replace, self, (a, b), self.type)

    def year(self):
        return Expression(self.db, self._dialect.extract, self, "year", "integer")

    def month(self):
        return Expression(self.db, self._dialect.extract, self, "month", "integer")

    def day(self):
        return Expression(self.db, self._dialect.extract, self, "day", "integer")

    def hour(self):
        return Expression(self.db, self._dialect.extract, self, "hour", "integer")

    def minutes(self):
        return Expression(self.db, self._dialect.extract, self, "minute", "integer")

    def coalesce(self, *others):
        return Expression(self.db, self._dialect.coalesce, self, others, self.type)

    def coalesce_zero(self):
        return Expression(self.db, self._dialect.coalesce_zero, self, None, self.type)

    def seconds(self):
        return Expression(self.db, self._dialect.extract, self, "second", "integer")

    def epoch(self):
        return Expression(self.db, self._dialect.epoch, self, None, "integer")

    def __getitem__(self, i):
        if isinstance(i, slice):
            start = i.start or 0
            stop = i.stop

            db = self.db
            if start < 0:
                pos0 = "(%s - %d)" % (self.len(), abs(start) - 1)
            else:
                pos0 = start + 1

            maxint = sys.maxint if PY2 else sys.maxsize
            if stop is None or stop == maxint:
                length = self.len()
            elif stop < 0:
                length = "(%s - %d - %s)" % (self.len(), abs(stop) - 1, pos0)
            else:
                length = "(%s - %s)" % (stop + 1, pos0)

            return Expression(
                db, self._dialect.substring, self, (pos0, length), self.type
            )
        else:
            return self[i : i + 1]

    def __str__(self):
        return str(self.db._adapter.expand(self, self.type))

    def __or__(self, other):  # for use in sortby
        return Expression(self.db, self._dialect.comma, self, other, self.type)

    def __invert__(self):
        if hasattr(self, "_op") and self.op == self._dialect.invert:
            return self.first
        return Expression(self.db, self._dialect.invert, self, type=self.type)

    def __add__(self, other):
        return Expression(self.db, self._dialect.add, self, other, self.type)

    def __sub__(self, other):
        if self.type in ("integer", "bigint"):
            result_type = "integer"
        elif self.type in ["date", "time", "datetime", "double", "float"]:
            result_type = "double"
        elif self.type.startswith("decimal("):
            result_type = self.type
        else:
            raise SyntaxError("subtraction operation not supported for type")
        return Expression(self.db, self._dialect.sub, self, other, result_type)

    def __mul__(self, other):
        return Expression(self.db, self._dialect.mul, self, other, self.type)

    def __div__(self, other):
        return Expression(self.db, self._dialect.div, self, other, self.type)

    def __truediv__(self, other):
        return self.__div__(other)

    def __mod__(self, other):
        return Expression(self.db, self._dialect.mod, self, other, self.type)

    def __eq__(self, value):
        return Query(self.db, self._dialect.eq, self, value)

    def __ne__(self, value):
        return Query(self.db, self._dialect.ne, self, value)

    def __lt__(self, value):
        return Query(self.db, self._dialect.lt, self, value)

    def __le__(self, value):
        return Query(self.db, self._dialect.lte, self, value)

    def __gt__(self, value):
        return Query(self.db, self._dialect.gt, self, value)

    def __ge__(self, value):
        return Query(self.db, self._dialect.gte, self, value)

    def like(self, value, case_sensitive=True, escape=None):
        op = case_sensitive and self._dialect.like or self._dialect.ilike
        return Query(self.db, op, self, value, escape=escape)

    def ilike(self, value, escape=None):
        return self.like(value, case_sensitive=False, escape=escape)

    def regexp(self, value):
        return Query(self.db, self._dialect.regexp, self, value)

    def belongs(self, *value, **kwattr):
        """
        Accepts the following inputs::

           field.belongs(1, 2)
           field.belongs((1, 2))
           field.belongs(query)

        Does NOT accept:

               field.belongs(1)

        If the set you want back includes `None` values, you can do::

            field.belongs((1, None), null=True)

        """
        db = self.db
        if len(value) == 1:
            value = value[0]
        if isinstance(value, Query):
            value = db(value)._select(value.first._table._id)
        elif not isinstance(value, (Select, basestring)):
            value = set(value)
            if kwattr.get("null") and None in value:
                value.remove(None)
                return (self == None) | Query(
                    self.db, self._dialect.belongs, self, value
                )
        return Query(self.db, self._dialect.belongs, self, value)

    def startswith(self, value):
        if self.type not in ("string", "text", "json", "jsonb", "upload"):
            raise SyntaxError("startswith used with incompatible field type")
        return Query(self.db, self._dialect.startswith, self, value)

    def endswith(self, value):
        if self.type not in ("string", "text", "json", "jsonb", "upload"):
            raise SyntaxError("endswith used with incompatible field type")
        return Query(self.db, self._dialect.endswith, self, value)

    def contains(self, value, all=False, case_sensitive=False):
        """
        For GAE contains() is always case sensitive
        """
        if isinstance(value, (list, tuple)):
            subqueries = [
                self.contains(str(v), case_sensitive=case_sensitive)
                for v in value
                if str(v)
            ]
            if not subqueries:
                return self.contains("")
            else:
                return reduce(all and AND or OR, subqueries)
        if self.type not in (
            "string",
            "text",
            "json",
            "jsonb",
            "upload",
        ) and not self.type.startswith("list:"):
            raise SyntaxError("contains used with incompatible field type")
        return Query(
            self.db, self._dialect.contains, self, value, case_sensitive=case_sensitive
        )

    def with_alias(self, alias):
        return Expression(self.db, self._dialect._as, self, alias, self.type)

    @property
    def alias(self):
        if self.op == self._dialect._as:
            return self.second

    # GIS expressions

    def st_asgeojson(self, precision=15, options=0):
        return Expression(
            self.db,
            self._dialect.st_asgeojson,
            self,
            dict(precision=precision, options=options),
            "string",
        )

    def st_astext(self):
        return Expression(self.db, self._dialect.st_astext, self, type="string")

    def st_aswkb(self):
        return Expression(self.db, self._dialect.st_aswkb, self, type="string")

    def st_x(self):
        return Expression(self.db, self._dialect.st_x, self, type="string")

    def st_y(self):
        return Expression(self.db, self._dialect.st_y, self, type="string")

    def st_distance(self, other):
        return Expression(self.db, self._dialect.st_distance, self, other, "double")

    def st_simplify(self, value):
        return Expression(self.db, self._dialect.st_simplify, self, value, self.type)

    def st_simplifypreservetopology(self, value):
        return Expression(
            self.db, self._dialect.st_simplifypreservetopology, self, value, self.type
        )

    def st_transform(self, value):
        return Expression(self.db, self._dialect.st_transform, self, value, self.type)

    # GIS queries

    def st_contains(self, value):
        return Query(self.db, self._dialect.st_contains, self, value)

    def st_equals(self, value):
        return Query(self.db, self._dialect.st_equals, self, value)

    def st_intersects(self, value):
        return Query(self.db, self._dialect.st_intersects, self, value)

    def st_overlaps(self, value):
        return Query(self.db, self._dialect.st_overlaps, self, value)

    def st_touches(self, value):
        return Query(self.db, self._dialect.st_touches, self, value)

    def st_within(self, value):
        return Query(self.db, self._dialect.st_within, self, value)

    def st_dwithin(self, value, distance):
        return Query(self.db, self._dialect.st_dwithin, self, (value, distance))

    # JSON Expressions

    def json_key(self, key):
        """
        Get the json in key which you can use to build queries or as one of the
        fields you want to get in a select.

        Example:
            Usage::

                To use as one of the fields you want to get in a select

                >>> tj = db.define_table('tj', Field('testjson', 'json'))
                >>> tj.insert(testjson={u'a': {u'a1': 2, u'a0': 1}, u'b': 3, u'c': {u'c0': {u'c01': [2, 4]}}})
                >>> row = db(db.tj).select(db.tj.testjson.json_key('a').with_alias('a')).first()
                >>> row.a
                {u'a1': 2, u'a0': 1}

                Using it as part of building a query

                >>> row = db(tj.testjson.json_key('a').json_key_value('a0') == 1).select().first()
                >>> row
                <Row {'testjson': {u'a': {u'a1': 2, u'a0': 1}, u'c': {u'c0': {u'c01': [2, 4]}}, u'b': 3}, 'id': 1L}>

        """
        return Expression(self.db, self._dialect.json_key, self, key)

    def json_key_value(self, key):
        """
        Get the value int or text in key

        Example:
            Usage::

                To use as one of the fields you want to get in a select

                >>> tj = db.define_table('tj', Field('testjson', 'json'))
                >>> tj.insert(testjson={u'a': {u'a1': 2, u'a0': 1}, u'b': 3, u'c': {u'c0': {u'c01': [2, 4]}}})
                >>> row = db(db.tj).select(db.tj.testjson.json_key_value('b').with_alias('b')).first()
                >>> row.b
                '3'

                Using it as part of building a query

                >>> row = db(db.tj.testjson.json_key('a').json_key_value('a0') == 1).select().first()
                >>> row
                <Row {'testjson': {u'a': {u'a1': 2, u'a0': 1}, u'c': {u'c0': {u'c01': [2, 4]}}, u'b': 3}, 'id': 1L}>

        """
        return Expression(self.db, self._dialect.json_key_value, self, key)

    def json_path(self, path):
        """
        Get the json in path which you can use for more queries

        Example:
            Usage::

                >>> tj = db.define_table('tj', Field('testjson', 'json'))
                >>> tj.insert(testjson={u'a': {u'a1': 2, u'a0': 1}, u'b': 3, u'c': {u'c0': {u'c01': [2, 4]}}})
                >>> row = db(db.tj.id > 0).select(db.tj.testjson.json_path('{c, c0, c01, 0}').with_alias('firstc01')).first()
                >>> row.firstc01
                2
        """
        return Expression(self.db, self._dialect.json_path, self, path)

    def json_path_value(self, path):
        """
        Get the value in path which you can use for more queries

        Example:
            Usage::

                >>> tj = db.define_table('tj', Field('testjson', 'json'))
                >>> tj.insert(testjson={u'a': {u'a1': 2, u'a0': 1}, u'b': 3, u'c': {u'c0': {u'c01': [2, 4]}}})
                >>> db(db.tj.testjson.json_path_value('{a, a1}') == 2).select().first()
                <Row {'testjson': {u'a': {u'a1': 2, u'a0': 1}, u'c': {u'c0': {u'c01': [2, 4]}}, u'b': 3}, 'id': 1L}>
        """
        return Expression(self.db, self._dialect.json_path_value, self, path)

    # JSON Queries

    def json_contains(self, jsonvalue):
        """
        Containment operator, jsonvalue parameter must be a json string
        e.g. '{"country": "Peru"}'

        Example:
            Usage::

                >>> tj = db.define_table('tj', Field('testjson', 'json'))
                >>> tj.insert(testjson={u'a': {u'a1': 2, u'a0': 1}, u'b': 3, u'c': {u'c0': {u'c01': [2, 4]}}})
                >>> db(db.tj.testjson.json_contains('{"c": {"c0":{"c01": [2]}}}')).select().first()
                <Row {'testjson': {u'a': {u'a1': 2, u'a0': 1}, u'c': {u'c0': {u'c01': [2, 4]}}, u'b': 3}, 'id': 1L}>
        """
        return Query(self.db, self._dialect.json_contains, self, jsonvalue)


class FieldVirtual(object):
    def __init__(
        self,
        name,
        f=None,
        ftype="string",
        label=None,
        table_name=None,
        readable=True,
        listable=True,
    ):
        # for backward compatibility
        (self.name, self.f) = (name, f) if f else ("unknown", name)
        self.type = ftype
        self.label = label or self.name.replace("_", " ").title()
        self.represent = lambda v, r=None: v
        self.formatter = IDENTITY
        self.comment = None
        self.readable = readable
        self.listable = listable
        self.searchable = False
        self.writable = False
        self.requires = None
        self.widget = None
        self.tablename = table_name
        self.filter_out = None

    def bind(self, table, name):
        if self.tablename is not None:
            raise ValueError("FieldVirtual %s is already bound to a table" % self)
        if self.name == "unknown":  # for backward compatibility
            self.name = name
        elif name != self.name:
            raise ValueError("Cannot rename FieldVirtual %s to %s" % (self.name, name))
        self.tablename = table._tablename

    def __str__(self):
        return "%s.%s" % (self.tablename, self.name)


class FieldMethod(object):
    def __init__(self, name, f=None, handler=None):
        # for backward compatibility
        (self.name, self.f) = (name, f) if f else ("unknown", name)
        self.handler = handler or VirtualCommand

    def bind(self, table, name):
        if self.name == "unknown":  # for backward compatibility
            self.name = name
        elif name != self.name:
            raise ValueError("Cannot rename FieldMethod %s to %s" % (self.name, name))


@implements_bool
class Field(Expression, Serializable):

    Virtual = FieldVirtual
    Method = FieldMethod
    Lazy = FieldMethod  # for backward compatibility

    """
    Represents a database field

    Example:
        Usage::

            a = Field(name, 'string', length=32, default=None, required=False,
                requires=IS_NOT_EMPTY(), ondelete='CASCADE',
                notnull=False, unique=False,
                regex=None, options=None,
                uploadfield=True, widget=None, label=None, comment=None,
                uploadfield=True, # True means store on disk,
                                  # 'a_field_name' means store in this field in db
                                  # False means file content will be discarded.
                writable=True, readable=True, searchable=True, listable=True,
                update=None, authorize=None,
                autodelete=False, represent=None, uploadfolder=None,
                uploadseparate=False # upload to separate directories by uuid_keys
                                     # first 2 character and tablename.fieldname
                                     # False - old behavior
                                     # True - put uploaded file in
                                     #   <uploaddir>/<tablename>.<fieldname>/uuid_key[:2]
                                     #        directory)
                uploadfs=None        # a pyfilesystem where to store upload
                )

    to be used as argument of `DAL.define_table`

    """

    def __init__(
        self,
        fieldname,
        type="string",
        length=None,
        default=DEFAULT,
        required=False,
        requires=DEFAULT,
        ondelete="CASCADE",
        notnull=False,
        unique=False,
        uploadfield=True,
        widget=None,
        label=None,
        comment=None,
        writable=True,
        readable=True,
        searchable=True,
        listable=True,
        regex=None,
        options=None,
        update=None,
        authorize=None,
        autodelete=False,
        represent=None,
        uploadfolder=None,
        uploadseparate=False,
        uploadfs=None,
        compute=None,
        custom_store=None,
        custom_retrieve=None,
        custom_retrieve_file_properties=None,
        custom_delete=None,
        filter_in=None,
        filter_out=None,
        custom_qualifier=None,
        map_none=None,
        rname=None,
        **others
    ):
        self._db = self.db = None  # both for backward compatibility
        self.table = self._table = None
        self.op = None
        self.first = None
        self.second = None
        if PY2 and isinstance(fieldname, unicode):
            try:
                fieldname = str(fieldname)
            except UnicodeEncodeError:
                raise SyntaxError("Field: invalid unicode field name")
        self.name = fieldname = cleanup(fieldname)
        if (
            not isinstance(fieldname, str)
            or hasattr(Table, fieldname)
            or not REGEX_VALID_TB_FLD.match(fieldname)
            or REGEX_PYTHON_KEYWORDS.match(fieldname)
        ):
            raise SyntaxError(
                "Field: invalid field name: %s, "
                'use rname for "funny" names' % fieldname
            )

        if not isinstance(type, (Table, Field)):
            self.type = type
        else:
            self.type = "reference %s" % type

        self.length = (
            length if length is not None else DEFAULTLENGTH.get(self.type, 512)
        )
        self.default = default if default is not DEFAULT else (update or None)
        self.required = required  # is this field required
        self.ondelete = ondelete.upper()  # this is for reference fields only
        self.notnull = notnull
        self.unique = unique
        # split to deal with decimal(,)
        self.regex = regex
        if not regex and isinstance(self.type, str):
            self.regex = DEFAULT_REGEX.get(self.type.split("(")[0])
        self.options = options
        self.uploadfield = uploadfield
        self.uploadfolder = uploadfolder
        self.uploadseparate = uploadseparate
        self.uploadfs = uploadfs
        self.widget = widget
        self.comment = comment
        self.writable = writable
        self.readable = readable
        self.searchable = searchable
        self.listable = listable
        self.update = update
        self.authorize = authorize
        self.autodelete = autodelete
        self.represent = (
            list_represent
            if represent is None and type in ("list:integer", "list:string")
            else represent
        )
        self.compute = compute
        self.isattachment = True
        self.custom_store = custom_store
        self.custom_retrieve = custom_retrieve
        self.custom_retrieve_file_properties = custom_retrieve_file_properties
        self.custom_delete = custom_delete
        self.filter_in = filter_in
        self.filter_out = filter_out
        self.custom_qualifier = custom_qualifier
        self.label = label if label is not None else fieldname.replace("_", " ").title()
        self.requires = requires if requires is not None else []
        self.map_none = map_none
        self._rname = self._raw_rname = rname
        stype = self.type
        if isinstance(self.type, SQLCustomType):
            stype = self.type.type
        self._itype = REGEX_TYPE.match(stype).group(0) if stype else None
        for key in others:
            setattr(self, key, others[key])

    def bind(self, table):
        if self._table is not None:
            raise ValueError("Field %s is already bound to a table" % self.longname)
        self.db = self._db = table._db
        self.table = self._table = table
        self.tablename = self._tablename = table._tablename
        if self._db and self._rname is None:
            self._rname = self._db._adapter.sqlsafe_field(self.name)
            self._raw_rname = self.name

    def set_attributes(self, *args, **attributes):
        self.__dict__.update(*args, **attributes)
        return self

    def clone(self, point_self_references_to=False, **args):
        field = copy.copy(self)
        if point_self_references_to and self.type == "reference %s" % self._tablename:
            field.type = "reference %s" % point_self_references_to
        field.__dict__.update(args)
        field.db = field._db = None
        field.table = field._table = None
        field.tablename = field._tablename = None
        if self._db and self._rname == self._db._adapter.sqlsafe_field(self.name):
            # Reset the name because it may need to be requoted by bind()
            field._rname = field._raw_rname = None
        return field

    def store(self, file, filename=None, path=None):
        # make sure filename is a str sequence
        filename = "{}".format(filename)
        if self.custom_store:
            return self.custom_store(file, filename, path)
        if isinstance(file, cgi.FieldStorage):
            filename = filename or file.filename
            file = file.file
        elif not filename:
            filename = file.name
        filename = os.path.basename(filename.replace("/", os.sep).replace("\\", os.sep))
        m = re.search(REGEX_UPLOAD_EXTENSION, filename)
        extension = m and m.group(1) or "txt"
        uuid_key = uuidstr().replace("-", "")[-16:]
<<<<<<< HEAD
        encoded_filename = to_unicode(base64.urlsafe_b64encode(to_bytes(filename)))
=======
        encoded_filename = to_native(base64.b16encode(to_bytes(filename)).lower())
>>>>>>> c22d8a69
        # Fields that are not bound to a table use "tmp" as the table name
        tablename = getattr(self, "_tablename", "tmp")
        newfilename = "%s.%s.%s.%s" % (
            tablename,
            self.name,
            uuid_key,
            encoded_filename,
        )
        newfilename = (
            newfilename[: (self.length - 1 - len(extension))] + "." + extension
        )
        self_uploadfield = self.uploadfield
        if isinstance(self_uploadfield, Field):
            blob_uploadfield_name = self_uploadfield.uploadfield
            keys = {
                self_uploadfield.name: newfilename,
                blob_uploadfield_name: file.read(),
            }
            self_uploadfield.table.insert(**keys)
        elif self_uploadfield is True:
            if self.uploadfs:
                dest_file = self.uploadfs.open(text_type(newfilename), "wb")
            else:
                if path:
                    pass
                elif self.uploadfolder:
                    path = self.uploadfolder
                elif self.db is not None and self.db._adapter.folder:
                    path = pjoin(self.db._adapter.folder, "..", "uploads")
                    path = os.path.abspath(path)
                else:
                    raise RuntimeError(
                        "you must specify a Field(..., uploadfolder=...)"
                    )
                if self.uploadseparate:
                    if self.uploadfs:
                        raise RuntimeError("not supported")
                    path = pjoin(
                        path, "%s.%s" % (tablename, self.name), uuid_key[:2]
                    )
                if not exists(path):
                    os.makedirs(path)
                pathfilename = pjoin(path, newfilename)
                dest_file = open(pathfilename, "wb")
            try:
                shutil.copyfileobj(file, dest_file)
            except IOError:
                raise IOError(
                    'Unable to store file "%s" because invalid permissions, '
                    "readonly file system, or filename too long" % pathfilename
                )
            dest_file.close()
        return newfilename

    def retrieve(self, name, path=None, nameonly=False):
        """
        If `nameonly==True` return (filename, fullfilename) instead of
        (filename, stream)
        """
        self_uploadfield = self.uploadfield
        if self.custom_retrieve:
            return self.custom_retrieve(name, path)
        if self.authorize or isinstance(self_uploadfield, str):
            row = self.db(self == name).select().first()
            if not row:
                raise NotFoundException
        if self.authorize and not self.authorize(row):
            raise NotAuthorizedException
        file_properties = self.retrieve_file_properties(name, path)
        filename = file_properties["filename"]
        if isinstance(self_uploadfield, str):  # ## if file is in DB
            stream = BytesIO(to_bytes(row[self_uploadfield] or ""))
        elif isinstance(self_uploadfield, Field):
            blob_uploadfield_name = self_uploadfield.uploadfield
            query = self_uploadfield == name
            data = self_uploadfield.table(query)[blob_uploadfield_name]
            stream = BytesIO(to_bytes(data))
        elif self.uploadfs:
            # ## if file is on pyfilesystem
            stream = self.uploadfs.open(text_type(name), "rb")
        else:
            # ## if file is on regular filesystem
            # this is intentionally a string with filename and not a stream
            # this propagates and allows stream_file_or_304_or_206 to be called
            fullname = pjoin(file_properties["path"], name)
            if nameonly:
                return (filename, fullname)
            stream = open(fullname, "rb")
        return (filename, stream)

    def retrieve_file_properties(self, name, path=None):
        m = re.match(REGEX_UPLOAD_PATTERN, name)
        if not m or not self.isattachment:
            raise TypeError("Can't retrieve %s file properties" % name)
        self_uploadfield = self.uploadfield
        if self.custom_retrieve_file_properties:
            return self.custom_retrieve_file_properties(name, path)
        if m.group("name"):
            try:
<<<<<<< HEAD
                filename = to_unicode(base64.b16decode(m.group("name"), True)) # Legacy file encoding is base 16 lowercase
            except binascii.Error:
                filename = to_unicode(base64.urlsafe_b64decode(m.group("name"))) # New encoding is base 64
            filename = re.sub(REGEX_UPLOAD_CLEANUP, "_", filename)
        except (TypeError, AttributeError):
=======
                filename = base64.b16decode(m.group("name"), True).decode("utf-8")
                filename = re.sub(REGEX_UPLOAD_CLEANUP, "_", filename)
            except (TypeError, AttributeError, binascii.Error):
                filename = name
        else:
>>>>>>> c22d8a69
            filename = name
        # ## if file is in DB
        if isinstance(self_uploadfield, (str, Field)):
            return dict(path=None, filename=filename)
        # ## if file is on filesystem
        if not path:
            if self.uploadfolder:
                path = self.uploadfolder
            else:
                path = pjoin(self.db._adapter.folder, "..", "uploads")
                path = os.path.abspath(path)
        if self.uploadseparate:
            t = m.group("table")
            f = m.group("field")
            u = m.group("uuidkey")
            path = pjoin(path, "%s.%s" % (t, f), u[:2])
        return dict(path=path, filename=filename)

    def formatter(self, value):
        if value is None:
            return self.map_none
        requires = self.requires
        if not requires or requires is DEFAULT:
            return value
        if not isinstance(requires, (list, tuple)):
            requires = [requires]
        elif isinstance(requires, tuple):
            requires = list(requires)
        else:
            requires = copy.copy(requires)
        requires.reverse()
        for item in requires:
            if hasattr(item, "formatter"):
                value = item.formatter(value)
        return value

    def validate(self, value, record_id=None):
        requires = self.requires
        if not requires or requires is DEFAULT:
            return ((value if value != self.map_none else None), None)
        if not isinstance(requires, (list, tuple)):
            requires = [requires]
        for validator in requires:
            # notice that some validator may have different behavior
            # depending on the record id, for example
            # IS_NOT_IN_DB should exclude the current record_id from check
            (value, error) = validator(value, record_id)
            if error:
                return (value, error)
        return ((value if value != self.map_none else None), None)

    def count(self, distinct=None):
        return Expression(self.db, self._dialect.count, self, distinct, "integer")

    def as_dict(self, flat=False, sanitize=True):
        attrs = (
            "name",
            "authorize",
            "represent",
            "ondelete",
            "custom_store",
            "autodelete",
            "custom_retrieve",
            "filter_out",
            "uploadseparate",
            "widget",
            "uploadfs",
            "update",
            "custom_delete",
            "uploadfield",
            "uploadfolder",
            "custom_qualifier",
            "unique",
            "writable",
            "compute",
            "map_none",
            "default",
            "type",
            "required",
            "readable",
            "requires",
            "comment",
            "label",
            "length",
            "notnull",
            "custom_retrieve_file_properties",
            "filter_in",
        )
        serializable = (int, long, basestring, float, tuple, bool, type(None))

        def flatten(obj):
            if isinstance(obj, dict):
                return dict((flatten(k), flatten(v)) for k, v in obj.items())
            elif isinstance(obj, (tuple, list, set)):
                return [flatten(v) for v in obj]
            elif isinstance(obj, serializable):
                return obj
            elif isinstance(obj, (datetime.datetime, datetime.date, datetime.time)):
                return str(obj)
            else:
                return None

        d = dict()
        if not (sanitize and not (self.readable or self.writable)):
            for attr in attrs:
                if flat:
                    d.update({attr: flatten(getattr(self, attr))})
                else:
                    d.update({attr: getattr(self, attr)})
            d["fieldname"] = d.pop("name")
        return d

    def __bool__(self):
        return True

    def __str__(self):
        if self._table:
            return "%s.%s" % (self.tablename, self.name)
        return "<no table>.%s" % self.name

    def __hash__(self):
        return id(self)

    @property
    def sqlsafe(self):
        if self._table is None:
            raise SyntaxError("Field %s is not bound to any table" % self.name)
        return self._table.sql_shortref + "." + self._rname

    @property
    @deprecated("sqlsafe_name", "_rname", "Field")
    def sqlsafe_name(self):
        return self._rname

    @property
    def longname(self):
        if self._table is None:
            raise SyntaxError("Field %s is not bound to any table" % self.name)
        return self._table._tablename + "." + self.name


class Query(Serializable):

    """
    Necessary to define a set.
    It can be stored or can be passed to `DAL.__call__()` to obtain a `Set`

    Example:
        Use as::

            query = db.users.name=='Max'
            set = db(query)
            records = set.select()

    """

    def __init__(
        self,
        db,
        op,
        first=None,
        second=None,
        ignore_common_filters=False,
        **optional_args
    ):
        self.db = self._db = db
        self.op = op
        self.first = first
        self.second = second
        self.ignore_common_filters = ignore_common_filters
        self.optional_args = optional_args

    @property
    def _dialect(self):
        return self.db._adapter.dialect

    def __repr__(self):
        return "<Query %s>" % str(self)

    def __str__(self):
        return str(self.db._adapter.expand(self))

    def __and__(self, other):
        return Query(self.db, self._dialect._and, self, other)

    __rand__ = __and__

    def __or__(self, other):
        return Query(self.db, self._dialect._or, self, other)

    __ror__ = __or__

    def __invert__(self):
        if self.op == self._dialect._not:
            return self.first
        return Query(self.db, self._dialect._not, self)

    def __eq__(self, other):
        return repr(self) == repr(other)

    def __ne__(self, other):
        return not (self == other)

    def case(self, t=1, f=0):
        return Expression(self.db, self._dialect.case, self, (t, f))

    def as_dict(self, flat=False, sanitize=True):
        """Experimental stuff

        This allows to return a plain dictionary with the basic
        query representation. Can be used with json/xml services
        for client-side db I/O

        Example:
            Usage::

                q = db.auth_user.id != 0
                q.as_dict(flat=True)
                {
                "op": "NE",
                "first":{
                    "tablename": "auth_user",
                    "fieldname": "id"
                    },
                "second":0
                }
        """

        SERIALIZABLE_TYPES = (
            tuple,
            dict,
            set,
            list,
            int,
            long,
            float,
            basestring,
            type(None),
            bool,
        )

        def loop(d):
            newd = dict()
            for k, v in d.items():
                if k in ("first", "second"):
                    if isinstance(v, self.__class__):
                        newd[k] = loop(v.__dict__)
                    elif isinstance(v, Field):
                        newd[k] = {"tablename": v._tablename, "fieldname": v.name}
                    elif isinstance(v, Expression):
                        newd[k] = loop(v.__dict__)
                    elif isinstance(v, SERIALIZABLE_TYPES):
                        newd[k] = v
                    elif isinstance(
                        v, (datetime.date, datetime.time, datetime.datetime)
                    ):
                        newd[k] = text_type(v)
                elif k == "op":
                    if callable(v):
                        newd[k] = v.__name__
                    elif isinstance(v, basestring):
                        newd[k] = v
                    else:
                        pass  # not callable or string
                elif isinstance(v, SERIALIZABLE_TYPES):
                    if isinstance(v, dict):
                        newd[k] = loop(v)
                    else:
                        newd[k] = v
            return newd

        if flat:
            return loop(self.__dict__)
        else:
            return self.__dict__


class Set(Serializable):

    """
    Represents a set of records in the database.
    Records are identified by the `query=Query(...)` object.
    Normally the Set is generated by `DAL.__call__(Query(...))`

    Given a set, for example::

        myset = db(db.users.name=='Max')

    you can::

        myset.update(db.users.name='Massimo')
        myset.delete() # all elements in the set
        myset.select(orderby=db.users.id, groupby=db.users.name, limitby=(0, 10))

    and take subsets:

       subset = myset(db.users.id<5)

    """

    def __init__(self, db, query, ignore_common_filters=None):
        self.db = db
        self._db = db  # for backward compatibility
        self.dquery = None

        # if query is a dict, parse it
        if isinstance(query, dict):
            query = self.parse(query)

        if (
            ignore_common_filters is not None
            and use_common_filters(query) == ignore_common_filters
        ):
            query = copy.copy(query)
            query.ignore_common_filters = ignore_common_filters
        self.query = query

    def __repr__(self):
        return "<Set %s>" % str(self.query)

    def __call__(self, query, ignore_common_filters=False):
        return self.where(query, ignore_common_filters)

    def where(self, query, ignore_common_filters=False):
        if query is None:
            return self
        elif isinstance(query, Table):
            query = self.db._adapter.id_query(query)
        elif isinstance(query, str):
            query = Expression(self.db, query)
        elif isinstance(query, Field):
            query = query != None
        if self.query:
            return Set(
                self.db, self.query & query, ignore_common_filters=ignore_common_filters
            )
        else:
            return Set(self.db, query, ignore_common_filters=ignore_common_filters)

    def _count(self, distinct=None):
        return self.db._adapter._count(self.query, distinct)

    def _select(self, *fields, **attributes):
        adapter = self.db._adapter
        tablenames = adapter.tables(
            self.query,
            attributes.get("join", None),
            attributes.get("left", None),
            attributes.get("orderby", None),
            attributes.get("groupby", None),
        )
        fields = adapter.expand_all(fields, tablenames)
        return adapter._select(self.query, fields, attributes)

    def _delete(self):
        db = self.db
        table = db._adapter.get_table(self.query)
        return db._adapter._delete(table, self.query)

    def _update(self, **update_fields):
        db = self.db
        table = db._adapter.get_table(self.query)
        row = table._fields_and_values_for_update(update_fields)
        return db._adapter._update(table, self.query, row.op_values())

    def as_dict(self, flat=False, sanitize=True):
        if flat:
            uid = dbname = uri = None
            codec = self.db._db_codec
            if not sanitize:
                uri, dbname, uid = (self.db._dbname, str(self.db), self.db._db_uid)
            d = {"query": self.query.as_dict(flat=flat)}
            d["db"] = {"uid": uid, "codec": codec, "name": dbname, "uri": uri}
            return d
        else:
            return self.__dict__

    def parse(self, dquery):
        """Experimental: Turn a dictionary into a Query object"""
        self.dquery = dquery
        return self.build(self.dquery)

    def build(self, d):
        """Experimental: see .parse()"""
        op, first, second = (d["op"], d["first"], d.get("second", None))
        left = right = built = None

        if op in ("AND", "OR"):
            if not (type(first), type(second)) == (dict, dict):
                raise SyntaxError("Invalid AND/OR query")
            if op == "AND":
                built = self.build(first) & self.build(second)
            else:
                built = self.build(first) | self.build(second)
        elif op == "NOT":
            if first is None:
                raise SyntaxError("Invalid NOT query")
            built = ~self.build(first)  # pylint: disable=invalid-unary-operand-type
        else:
            # normal operation (GT, EQ, LT, ...)
            for k, v in {"left": first, "right": second}.items():
                if isinstance(v, dict) and v.get("op"):
                    v = self.build(v)
                if isinstance(v, dict) and ("tablename" in v):
                    v = self.db[v["tablename"]][v["fieldname"]]
                if k == "left":
                    left = v
                else:
                    right = v

            if hasattr(self.db._adapter, op):
                opm = getattr(self.db._adapter, op)

            if op == "EQ":
                built = left == right
            elif op == "NE":
                built = left != right
            elif op == "GT":
                built = left > right
            elif op == "GE":
                built = left >= right
            elif op == "LT":
                built = left < right
            elif op == "LE":
                built = left <= right
            elif op in ("JOIN", "LEFT_JOIN", "RANDOM", "ALLOW_NULL"):
                built = Expression(self.db, opm)
            elif op in (
                "LOWER",
                "UPPER",
                "EPOCH",
                "PRIMARY_KEY",
                "COALESCE_ZERO",
                "RAW",
                "INVERT",
            ):
                built = Expression(self.db, opm, left)
            elif op in (
                "COUNT",
                "EXTRACT",
                "AGGREGATE",
                "SUBSTRING",
                "REGEXP",
                "LIKE",
                "ILIKE",
                "STARTSWITH",
                "ENDSWITH",
                "ADD",
                "SUB",
                "MUL",
                "DIV",
                "MOD",
                "AS",
                "ON",
                "COMMA",
                "NOT_NULL",
                "COALESCE",
                "CONTAINS",
                "BELONGS",
            ):
                built = Expression(self.db, opm, left, right)
            # expression as string
            elif not (left or right):
                built = Expression(self.db, op)
            else:
                raise SyntaxError("Operator not supported: %s" % op)

        return built

    def isempty(self):
        return not self.select(limitby=(0, 1), orderby_on_limitby=False)

    def count(self, distinct=None, cache=None):
        db = self.db
        if cache:
            sql = self._count(distinct=distinct)
            if isinstance(cache, dict):
                cache_model = cache["model"]
                time_expire = cache["expiration"]
                key = cache.get("key")
                if not key:
                    key = db._uri + "/" + sql
                    key = hashlib_md5(key).hexdigest()
            else:
                cache_model, time_expire = cache
                key = db._uri + "/" + sql
                key = hashlib_md5(key).hexdigest()
            return cache_model(
                key,
                lambda self=self, distinct=distinct: db._adapter.count(
                    self.query, distinct
                ),
                time_expire,
            )
        return db._adapter.count(self.query, distinct)

    def select(self, *fields, **attributes):
        adapter = self.db._adapter
        tablenames = adapter.tables(
            self.query,
            attributes.get("join", None),
            attributes.get("left", None),
            attributes.get("orderby", None),
            attributes.get("groupby", None),
        )
        fields = adapter.expand_all(fields, tablenames)
        return adapter.select(self.query, fields, attributes)

    def iterselect(self, *fields, **attributes):
        adapter = self.db._adapter
        tablenames = adapter.tables(
            self.query,
            attributes.get("join", None),
            attributes.get("left", None),
            attributes.get("orderby", None),
            attributes.get("groupby", None),
        )
        fields = adapter.expand_all(fields, tablenames)
        return adapter.iterselect(self.query, fields, attributes)

    def nested_select(self, *fields, **attributes):
        adapter = self.db._adapter
        tablenames = adapter.tables(
            self.query,
            attributes.get("join", None),
            attributes.get("left", None),
            attributes.get("orderby", None),
            attributes.get("groupby", None),
        )
        fields = adapter.expand_all(fields, tablenames)
        return adapter.nested_select(self.query, fields, attributes)

    def delete(self):
        db = self.db
        table = db._adapter.get_table(self.query)
        if any(f(self) for f in table._before_delete):
            return 0
        ret = db._adapter.delete(table, self.query)
        ret and [f(self) for f in table._after_delete]
        return ret

    def delete_naive(self):
        """
        Same as delete but does not call table._before_delete and _after_delete
        """
        db = self.db
        table = db._adapter.get_table(self.query)
        ret = db._adapter.delete(table, self.query)
        return ret

    def update(self, **update_fields):
        db = self.db
        table = db._adapter.get_table(self.query)
        row = table._fields_and_values_for_update(update_fields)
        if not row._values:
            raise ValueError("No fields to update")
        if any(f(self, row) for f in table._before_update):
            return 0
        ret = db._adapter.update(table, self.query, row.op_values())
        ret and [f(self, row) for f in table._after_update]
        return ret

    def update_naive(self, **update_fields):
        """
        Same as update but does not call table._before_update and _after_update
        """
        table = self.db._adapter.get_table(self.query)
        row = table._fields_and_values_for_update(update_fields)
        if not row._values:
            raise ValueError("No fields to update")
        ret = self.db._adapter.update(table, self.query, row.op_values())
        return ret

    def validate_and_update(self, **update_fields):
        table = self.db._adapter.get_table(self.query)
        response = Row()
        response.errors = Row()
        new_fields = copy.copy(update_fields)
        for key, value in iteritems(update_fields):
            value, error = table[key].validate(value, update_fields.get("id"))
            if error:
                response.errors[key] = "%s" % error
            else:
                new_fields[key] = value
        if response.errors:
            response.updated = None
        else:
            row = table._fields_and_values_for_update(new_fields)
            if not row._values:
                raise ValueError("No fields to update")
            if any(f(self, row) for f in table._before_update):
                ret = 0
            else:
                ret = self.db._adapter.update(table, self.query, row.op_values())
                ret and [f(self, row) for f in table._after_update]
            response.updated = ret
        return response


class LazyReferenceGetter(object):
    def __init__(self, table, id):
        self.db = table._db
        self.tablename = table._tablename
        self.id = id

    def __call__(self, other_tablename):
        if self.db._lazy_tables is False:
            raise AttributeError()
        table = self.db[self.tablename]
        other_table = self.db[other_tablename]
        for rfield in table._referenced_by:
            if rfield.table == other_table:
                return LazySet(rfield, self.id)
        raise AttributeError()


class LazySet(object):
    def __init__(self, field, id):
        self.db, self.tablename, self.fieldname, self.id = (
            field.db,
            field._tablename,
            field.name,
            id,
        )

    def _getset(self):
        query = self.db[self.tablename][self.fieldname] == self.id
        return Set(self.db, query)

    def __repr__(self):
        return repr(self._getset())

    def __call__(self, query, ignore_common_filters=False):
        return self.where(query, ignore_common_filters)

    def where(self, query, ignore_common_filters=False):
        return self._getset()(query, ignore_common_filters)

    def _count(self, distinct=None):
        return self._getset()._count(distinct)

    def _select(self, *fields, **attributes):
        return self._getset()._select(*fields, **attributes)

    def _delete(self):
        return self._getset()._delete()

    def _update(self, **update_fields):
        return self._getset()._update(**update_fields)

    def isempty(self):
        return self._getset().isempty()

    def count(self, distinct=None, cache=None):
        return self._getset().count(distinct, cache)

    def select(self, *fields, **attributes):
        return self._getset().select(*fields, **attributes)

    def nested_select(self, *fields, **attributes):
        return self._getset().nested_select(*fields, **attributes)

    def delete(self):
        return self._getset().delete()

    def delete_naive(self):
        return self._getset().delete_naive()

    def update(self, **update_fields):
        return self._getset().update(**update_fields)

    def update_naive(self, **update_fields):
        return self._getset().update_naive(**update_fields)

    def validate_and_update(self, **update_fields):
        return self._getset().validate_and_update(**update_fields)


class VirtualCommand(object):
    def __init__(self, method, row):
        self.method = method
        self.row = row

    def __call__(self, *args, **kwargs):
        return self.method(self.row, *args, **kwargs)


@implements_bool
class BasicRows(object):
    """
    Abstract class for Rows and IterRows
    """

    def __bool__(self):
        return True if self.first() is not None else False

    def __str__(self):
        """
        Serializes the table into a csv file
        """

        s = StringIO()
        self.export_to_csv_file(s)
        return s.getvalue()

    def as_trees(self, parent_name="parent_id", children_name="children", render=False):
        """
        returns the data as list of trees.

        :param parent_name: the name of the field holding the reference to the
                            parent (default parent_id).
        :param children_name: the name where the children of each row will be
                              stored as a list (default children).
        :param render: whether we will render the fields using their represent
                       (default False) can be a list of fields to render or
                       True to render all.
        """
        roots = []
        drows = {}
        rows = (
            list(self.render(fields=None if render is True else render))
            if render
            else self
        )
        for row in rows:
            drows[row.id] = row
            row[children_name] = []
        for row in rows:
            parent = row[parent_name]
            if parent is None:
                roots.append(row)
            else:
                drows[parent][children_name].append(row)
        return roots

    def as_list(
        self,
        compact=True,
        storage_to_dict=True,
        datetime_to_str=False,
        custom_types=None,
    ):
        """
        Returns the data as a list or dictionary.

        Args:
            storage_to_dict: when True returns a dict, otherwise a list
            datetime_to_str: convert datetime fields as strings
        """
        (oc, self.compact) = (self.compact, compact)
        if storage_to_dict:
            items = [item.as_dict(datetime_to_str, custom_types) for item in self]
        else:
            items = [item for item in self]
        self.compact = oc
        return items

    def as_dict(
        self,
        key="id",
        compact=True,
        storage_to_dict=True,
        datetime_to_str=False,
        custom_types=None,
    ):
        """
        Returns the data as a dictionary of dictionaries (storage_to_dict=True)
        or records (False)

        Args:
            key: the name of the field to be used as dict key, normally the id
            compact: ? (default True)
            storage_to_dict: when True returns a dict, otherwise a list(default True)
            datetime_to_str: convert datetime fields as strings (default False)
        """

        # test for multiple rows
        multi = False
        f = self.first()
        if f and isinstance(key, basestring):
            multi = any([isinstance(v, f.__class__) for v in f.values()])
            if ("." not in key) and multi:
                # No key provided, default to int indices
                def new_key():
                    i = 0
                    while True:
                        yield i
                        i += 1

                key_generator = new_key()
                key = lambda r: next(key_generator)

        rows = self.as_list(compact, storage_to_dict, datetime_to_str, custom_types)
        if isinstance(key, str) and key.count(".") == 1:
            (table, field) = key.split(".")
            return dict([(r[table][field], r) for r in rows])
        elif isinstance(key, str):
            return dict([(r[key], r) for r in rows])
        else:
            return dict([(key(r), r) for r in rows])

    def xml(self, strict=False, row_name="row", rows_name="rows"):
        """
        Serializes the table using sqlhtml.SQLTABLE (if present)
        """
        if not strict and not self.db.has_representer("rows_xml"):
            strict = True

        if strict:
            return "<%s>\n%s\n</%s>" % (
                rows_name,
                "\n".join(
                    row.as_xml(row_name=row_name, colnames=self.colnames)
                    for row in self
                ),
                rows_name,
            )

        rv = self.db.represent("rows_xml", self)
        if hasattr(rv, "xml") and callable(getattr(rv, "xml")):
            return rv.xml()
        return rv

    def as_xml(self, row_name="row", rows_name="rows"):
        return self.xml(strict=True, row_name=row_name, rows_name=rows_name)

    def as_json(self, mode="object", default=None):
        """
        Serializes the rows to a JSON list or object with objects
        mode='object' is not implemented (should return a nested
        object structure)
        """
        items = [
            record.as_json(
                mode=mode, default=default, serialize=False, colnames=self.colnames
            )
            for record in self
        ]

        return serializers.json(items)

    @property
    def colnames_fields(self):
        """
        Returns the list of fields matching colnames, possibly
        including virtual fields (i.e. Field.Virtual and
        Field.Method instances).
        Use this property instead of plain fields attribute
        whenever you have an entry in colnames which references
        a virtual field, and you still need a correspondance
        between column names and fields.

        NOTE that references to the virtual fields must have been
             **forced** in some way within colnames, because in the general
             case it is not possible to have them as a result of a select.
        """
        colnames = self.colnames
        # instances of Field or Expression only are allowed in fields
        plain_fields = self.fields
        if len(colnames) > len(plain_fields):
            # correspondance between colnames and fields is broken,
            # search for missing virtual fields
            fields = []
            fi = 0
            for col in colnames:
                m = re.match(REGEX_TABLE_DOT_FIELD_OPTIONAL_QUOTES, col)
                if m:
                    t, f = m.groups()
                    table = self.db[t]
                    field = table[f]
                    if field in table._virtual_fields + table._virtual_methods:
                        fields.append(field)
                        continue
                fields.append(plain_fields[fi])
                fi += 1
            assert len(colnames) == len(fields)
            return fields
        return plain_fields

    def export_to_csv_file(self, ofile, null="<NULL>", *args, **kwargs):
        """
        Exports data to csv, the first line contains the column names

        Args:
            ofile: where the csv must be exported to
            null: how null values must be represented (default '<NULL>')
            delimiter: delimiter to separate values (default ',')
            quotechar: character to use to quote string values (default '"')
            quoting: quote system, use csv.QUOTE_*** (default csv.QUOTE_MINIMAL)
            represent: use the fields .represent value (default False)
            colnames: list of column names to use (default self.colnames)

        This will only work when exporting rows objects!!!!
        DO NOT use this with db.export_to_csv()
        """
        delimiter = kwargs.get("delimiter", ",")
        quotechar = kwargs.get("quotechar", '"')
        quoting = kwargs.get("quoting", csv.QUOTE_MINIMAL)
        represent = kwargs.get("represent", False)
        writer = csv.writer(
            ofile, delimiter=delimiter, quotechar=quotechar, quoting=quoting
        )

        def unquote_colnames(colnames):
            unq_colnames = []
            for col in colnames:
                m = self.db._adapter.REGEX_TABLE_DOT_FIELD.match(col)
                if not m:
                    unq_colnames.append(col)
                else:
                    unq_colnames.append(".".join(m.groups()))
            return unq_colnames

        colnames = kwargs.get("colnames", self.colnames)
        write_colnames = kwargs.get("write_colnames", True)
        # a proper csv starting with the column names
        if write_colnames:
            writer.writerow(unquote_colnames(colnames))

        def none_exception(value):
            """
            Returns a cleaned up value that can be used for csv export:

            - unicode text is encoded as such
            - None values are replaced with the given representation (default <NULL>)
            """
            if value is None:
                return null
            elif PY2 and isinstance(value, unicode):
                return value.encode("utf8")
            elif isinstance(value, Reference):
                return long(value)
            elif hasattr(value, "isoformat"):
                return value.isoformat()[:19].replace("T", " ")
            elif isinstance(value, (list, tuple)):  # for type='list:..'
                return bar_encode(value)
            return value

        repr_cache = {}
        fieldlist = self.colnames_fields
        fieldmap = dict(zip(self.colnames, fieldlist))
        for record in self:
            row = []
            for col in colnames:
                field = fieldmap[col]
                if isinstance(field, (Field, FieldVirtual)):
                    t = field.tablename
                    f = field.name
                    if isinstance(record.get(t, None), (Row, dict)):
                        value = record[t][f]
                    else:
                        value = record[f]
                    if field.type == "blob" and value is not None:
                        value = base64.b64encode(value)
                    elif represent and field.represent:
                        if field.type.startswith("reference"):
                            if field not in repr_cache:
                                repr_cache[field] = {}
                            if value not in repr_cache[field]:
                                repr_cache[field][value] = field.represent(
                                    value, record
                                )
                            value = repr_cache[field][value]
                        else:
                            value = field.represent(value, record)
                    row.append(none_exception(value))
                else:
                    row.append(record._extra[col])
            writer.writerow(row)

    # for consistent naming yet backwards compatible
    as_csv = __str__
    json = as_json


class Rows(BasicRows):
    """
    A wrapper for the return value of a select. It basically represents a table.
    It has an iterator and each row is represented as a `Row` dictionary.
    """

    # ## TODO: this class still needs some work to care for ID/OID

    def __init__(
        self, db=None, records=[], colnames=[], compact=True, rawrows=None, fields=[]
    ):
        self.db = db
        self.records = records
        self.fields = fields
        self.colnames = colnames
        self.compact = compact
        self.response = rawrows

    def __repr__(self):
        return "<Rows (%s)>" % len(self.records)

    def setvirtualfields(self, **keyed_virtualfields):
        """
        For reference::

            db.define_table('x', Field('number', 'integer'))
            if db(db.x).isempty(): [db.x.insert(number=i) for i in range(10)]

            from gluon.dal import lazy_virtualfield

            class MyVirtualFields(object):
                # normal virtual field (backward compatible, discouraged)
                def normal_shift(self): return self.x.number+1
                # lazy virtual field (because of @staticmethod)
                @lazy_virtualfield
                def lazy_shift(instance, row, delta=4): return row.x.number+delta
            db.x.virtualfields.append(MyVirtualFields())

            for row in db(db.x).select():
                print row.number, row.normal_shift, row.lazy_shift(delta=7)

        """
        if not keyed_virtualfields:
            return self
        for row in self.records:
            for (tablename, virtualfields) in iteritems(keyed_virtualfields):
                attributes = dir(virtualfields)
                if tablename not in row:
                    box = row[tablename] = Row()
                else:
                    box = row[tablename]
                updated = False
                for attribute in attributes:
                    if attribute[0] != "_":
                        method = getattr(virtualfields, attribute)
                        if hasattr(method, "__lazy__"):
                            box[attribute] = VirtualCommand(method, row)
                        elif type(method) == types.MethodType:
                            if not updated:
                                virtualfields.__dict__.update(row)
                                updated = True
                            box[attribute] = method()
        return self

    def __add__(self, other):
        if self.colnames != other.colnames:
            raise Exception("Cannot & incompatible Rows objects")
        records = self.records + other.records
        return self.__class__(
            self.db,
            records,
            self.colnames,
            fields=self.fields,
            compact=self.compact or other.compact,
        )

    def __and__(self, other):
        if self.colnames != other.colnames:
            raise Exception("Cannot & incompatible Rows objects")
        records = []
        other_records = list(other.records)
        for record in self.records:
            if record in other_records:
                records.append(record)
                other_records.remove(record)
        return self.__class__(
            self.db,
            records,
            self.colnames,
            fields=self.fields,
            compact=self.compact or other.compact,
        )

    def __or__(self, other):
        if self.colnames != other.colnames:
            raise Exception("Cannot | incompatible Rows objects")
        records = [record for record in other.records if record not in self.records]
        records = self.records + records
        return self.__class__(
            self.db,
            records,
            self.colnames,
            fields=self.fields,
            compact=self.compact or other.compact,
        )

    def __len__(self):
        return len(self.records)

    def __getslice__(self, a, b):
        return self.__class__(
            self.db,
            self.records[a:b],
            self.colnames,
            compact=self.compact,
            fields=self.fields,
        )

    def __getitem__(self, i):
        if isinstance(i, slice):
            return self.__getslice__(i.start, i.stop)
        row = self.records[i]
        keys = list(row.keys())
        if self.compact and len(keys) == 1 and keys[0] != "_extra":
            return row[keys[0]]
        return row

    def __iter__(self):
        """
        Iterator over records
        """

        for i in xrange(len(self)):
            yield self[i]

    def __eq__(self, other):
        if isinstance(other, Rows):
            return self.records == other.records
        else:
            return False

    def column(self, column=None):
        return [r[str(column) if column else self.colnames[0]] for r in self]

    def first(self):
        if not self.records:
            return None
        return self[0]

    def last(self):
        if not self.records:
            return None
        return self[-1]

    def append(self, row):
        self.records.append(row)

    def insert(self, position, row):
        self.records.insert(position, row)

    def find(self, f, limitby=None):
        """
        Returns a new Rows object, a subset of the original object,
        filtered by the function `f`
        """
        if not self:
            return self.__class__(
                self.db, [], self.colnames, compact=self.compact, fields=self.fields
            )
        records = []
        if limitby:
            a, b = limitby
        else:
            a, b = 0, len(self)
        k = 0
        for i, row in enumerate(self):
            if f(row):
                if a <= k:
                    records.append(self.records[i])
                k += 1
                if k == b:
                    break
        return self.__class__(
            self.db, records, self.colnames, compact=self.compact, fields=self.fields
        )

    def exclude(self, f):
        """
        Removes elements from the calling Rows object, filtered by the function
        `f`, and returns a new Rows object containing the removed elements
        """
        if not self.records:
            return self.__class__(
                self.db, [], self.colnames, compact=self.compact, fields=self.fields
            )
        removed = []
        i = 0
        while i < len(self):
            row = self[i]
            if f(row):
                removed.append(self.records[i])
                del self.records[i]
            else:
                i += 1
        return self.__class__(
            self.db, removed, self.colnames, compact=self.compact, fields=self.fields
        )

    def sort(self, f, reverse=False):
        """
        Returns a list of sorted elements (not sorted in place)
        """
        rows = self.__class__(
            self.db, [], self.colnames, compact=self.compact, fields=self.fields
        )
        # When compact=True, iterating over self modifies each record,
        # so when sorting self, it is necessary to return a sorted
        # version of self.records rather than the sorted self directly.
        rows.records = [
            r
            for (r, s) in sorted(
                zip(self.records, self), key=lambda r: f(r[1]), reverse=reverse
            )
        ]
        return rows

    def join(self, field, name=None, constraint=None, fields=[], orderby=None):
        if len(self) == 0:
            return self
        mode = "referencing" if field.type == "id" else "referenced"
        func = lambda ids: field.belongs(ids)
        db, ids, maps = self.db, [], {}
        if not fields:
            fields = [f for f in field._table if f.readable]
        if mode == "referencing":
            # try all refernced field names
            names = (
                [name]
                if name
                else list(
                    set(
                        f.name for f in field._table._referenced_by if f.name in self[0]
                    )
                )
            )
            # get all the ids
            ids = [row.get(name) for row in self for name in names]
            # filter out the invalid ids
            ids = filter(lambda id: str(id).isdigit(), ids)
            # build the query
            query = func(ids)
            if constraint:
                query = query & constraint
            tmp = not field.name in [f.name for f in fields]
            if tmp:
                fields.append(field)
            other = db(query).select(*fields, orderby=orderby, cacheable=True)
            for row in other:
                id = row[field.name]
                maps[id] = row
            for row in self:
                for name in names:
                    row[name] = maps.get(row[name])
        if mode == "referenced":
            if not name:
                name = field._tablename
            # build the query
            query = func([row.id for row in self])
            if constraint:
                query = query & constraint
            name = name or field._tablename
            tmp = not field.name in [f.name for f in fields]
            if tmp:
                fields.append(field)
            other = db(query).select(*fields, orderby=orderby, cacheable=True)
            for row in other:
                id = row[field]
                if not id in maps:
                    maps[id] = []
                if tmp:
                    try:
                        del row[field.name]
                    except:
                        del row[field.tablename][field.name]
                        if not row[field.tablename] and len(row.keys()) == 2:
                            del row[field.tablename]
                            row = row[row.keys()[0]]
                maps[id].append(row)
            for row in self:
                row[name] = maps.get(row.id, [])
        return self

    def group_by_value(self, *fields, **args):
        """
        Regroups the rows, by one of the fields
        """
        one_result = False
        if "one_result" in args:
            one_result = args["one_result"]

        def build_fields_struct(row, fields, num, groups):
            """
            helper function:
            """
            if num > len(fields) - 1:
                if one_result:
                    return row
                else:
                    return [row]

            key = fields[num]
            value = row[key]

            if value not in groups:
                groups[value] = build_fields_struct(row, fields, num + 1, {})
            else:
                struct = build_fields_struct(row, fields, num + 1, groups[value])

                # still have more grouping to do
                if isinstance(struct, dict):
                    groups[value].update()
                # no more grouping, first only is off
                elif isinstance(struct, list):
                    groups[value] += struct
                # no more grouping, first only on
                else:
                    groups[value] = struct

            return groups

        if len(fields) == 0:
            return self

        # if select returned no results
        if not self.records:
            return {}

        grouped_row_group = dict()

        # build the struct
        for row in self:
            build_fields_struct(row, fields, 0, grouped_row_group)

        return grouped_row_group

    def render(self, i=None, fields=None):
        """
        Takes an index and returns a copy of the indexed row with values
        transformed via the "represent" attributes of the associated fields.

        Args:
            i: index. If not specified, a generator is returned for iteration
                over all the rows.
            fields: a list of fields to transform (if None, all fields with
                "represent" attributes will be transformed)
        """
        if i is None:
            return (self.render(i, fields=fields) for i in range(len(self)))
        if not self.db.has_representer("rows_render"):
            raise RuntimeError(
                "Rows.render() needs a `rows_render` \
                               representer in DAL instance"
            )
        row = copy.deepcopy(self.records[i])
        keys = list(row.keys())
        if not fields:
            fields = [f for f in self.fields if isinstance(f, Field) and f.represent]
        for field in fields:
            row[field._tablename][field.name] = self.db.represent(
                "rows_render",
                field,
                row[field._tablename][field.name],
                row[field._tablename],
            )

        if self.compact and len(keys) == 1 and keys[0] != "_extra":
            return row[keys[0]]
        return row

    def __getstate__(self):
        ret = self.__dict__.copy()
        ret.pop("fields", None)
        return ret

    def _restore_fields(self, fields):
        if not hasattr(self, "fields"):
            self.fields = fields
        return self


@implements_iterator
class IterRows(BasicRows):
    def __init__(self, db, sql, fields, colnames, blob_decode, cacheable):
        self.db = db
        self.fields = fields
        self.colnames = colnames
        self.blob_decode = blob_decode
        self.cacheable = cacheable
        (
            self.fields_virtual,
            self.fields_lazy,
            self.tmps,
        ) = self.db._adapter._parse_expand_colnames(fields)
        self.sql = sql
        self._head = None
        self.last_item = None
        self.last_item_id = None
        self.compact = True
        self.sql = sql
        # get a new cursor in order to be able to iterate without undesired behavior
        # not completely safe but better than before
        self.cursor = self.db._adapter.cursor
        self.db._adapter.execute(sql)
        # give the adapter a new cursor since this one is busy
        self.db._adapter.reset_cursor()

    def __next__(self):
        db_row = self.cursor.fetchone()
        if db_row is None:
            raise StopIteration
        row = self.db._adapter._parse(
            db_row,
            self.tmps,
            self.fields,
            self.colnames,
            self.blob_decode,
            self.cacheable,
            self.fields_virtual,
            self.fields_lazy,
        )
        if self.compact:
            # The following is to translate
            # <Row {'t0': {'id': 1L, 'name': 'web2py'}}>
            # in
            # <Row {'id': 1L, 'name': 'web2py'}>
            # normally accomplished by Rows.__get_item__
            keys = list(row.keys())
            if len(keys) == 1 and keys[0] != "_extra":
                row = row[keys[0]]
        return row

    def __iter__(self):
        if self._head:
            yield self._head
        try:
            row = next(self)
            while row is not None:
                yield row
                row = next(self)
        except StopIteration:
            # Iterator is over, adjust the cursor logic
            return
        return

    def first(self):
        if self._head is None:
            try:
                self._head = next(self)
            except StopIteration:
                return None
        return self._head

    def __getitem__(self, key):
        if not isinstance(key, (int, long)):
            raise TypeError

        if key == self.last_item_id:
            return self.last_item

        n_to_drop = key
        if self.last_item_id is not None:
            if self.last_item_id < key:
                n_to_drop -= self.last_item_id + 1
            else:
                raise IndexError

        # fetch and drop the first key - 1 elements
        for i in xrange(n_to_drop):
            self.cursor._fetchone()
        row = next(self)
        if row is None:
            raise IndexError
        else:
            self.last_item_id = key
            self.last_item = row
            return row


#    # rowcount it doesn't seem to be reliable on all drivers
#    def __len__(self):
#        return self.db._adapter.cursor.rowcount<|MERGE_RESOLUTION|>--- conflicted
+++ resolved
@@ -2035,11 +2035,7 @@
         m = re.search(REGEX_UPLOAD_EXTENSION, filename)
         extension = m and m.group(1) or "txt"
         uuid_key = uuidstr().replace("-", "")[-16:]
-<<<<<<< HEAD
         encoded_filename = to_unicode(base64.urlsafe_b64encode(to_bytes(filename)))
-=======
-        encoded_filename = to_native(base64.b16encode(to_bytes(filename)).lower())
->>>>>>> c22d8a69
         # Fields that are not bound to a table use "tmp" as the table name
         tablename = getattr(self, "_tablename", "tmp")
         newfilename = "%s.%s.%s.%s" % (
@@ -2137,21 +2133,13 @@
         self_uploadfield = self.uploadfield
         if self.custom_retrieve_file_properties:
             return self.custom_retrieve_file_properties(name, path)
-        if m.group("name"):
+        try:
             try:
-<<<<<<< HEAD
                 filename = to_unicode(base64.b16decode(m.group("name"), True)) # Legacy file encoding is base 16 lowercase
             except binascii.Error:
                 filename = to_unicode(base64.urlsafe_b64decode(m.group("name"))) # New encoding is base 64
             filename = re.sub(REGEX_UPLOAD_CLEANUP, "_", filename)
         except (TypeError, AttributeError):
-=======
-                filename = base64.b16decode(m.group("name"), True).decode("utf-8")
-                filename = re.sub(REGEX_UPLOAD_CLEANUP, "_", filename)
-            except (TypeError, AttributeError, binascii.Error):
-                filename = name
-        else:
->>>>>>> c22d8a69
             filename = name
         # ## if file is in DB
         if isinstance(self_uploadfield, (str, Field)):
