--- conflicted
+++ resolved
@@ -874,15 +874,9 @@
                              null = '<NULL>',
                              unique = 'uuid',
                              id_offset = None,  # id_offset used only when id_map is None
-<<<<<<< HEAD
-                             transform = None,
-                             validate=False,
-                             *args, **kwargs                             
-=======
                              transform = None,                                                          
                              validate=False,
                              **kwargs                      
->>>>>>> b34b8be0
                              ):
         """
         Import records from csv file.
