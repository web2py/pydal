from ..adapters.oracle import Oracle
from .._compat import integer_types, basestring
from .base import SQLDialect
from . import dialects, sqltype_for
import re


@dialects.register_for(Oracle)
class OracleDialect(SQLDialect):
<<<<<<< HEAD
    @sqltype_for("string")
=======
    false_exp = "1=0"
    true_exp = "1=1"

    @sqltype_for('string')
>>>>>>> a23d4801
    def type_string(self):
        return "VARCHAR2(%(length)s)"

    @sqltype_for("text")
    def type_text(self):
        return "CLOB"

    @sqltype_for("integer")
    def type_integer(self):
        return "INT"

    @sqltype_for("bigint")
    def type_bigint(self):
        return "NUMBER"

<<<<<<< HEAD
    @sqltype_for("double")
    def type_float(self):
        return "BINARY_DOUBLE"
=======
    @sqltype_for('double')
    def type_double(self):
        return 'BINARY_DOUBLE'
>>>>>>> a23d4801

    @sqltype_for("time")
    def type_time(self):
<<<<<<< HEAD
        return "TIME(8)"
=======
        return None
>>>>>>> a23d4801

    @sqltype_for("datetime")
    def type_datetime(self):
        return "DATE"

    @sqltype_for("id")
    def type_id(self):
        return "NUMBER PRIMARY KEY"

    @sqltype_for("reference")
    def type_reference(self):
        return (
            "NUMBER, CONSTRAINT %(constraint_name)s FOREIGN KEY "
            + "(%(field_name)s) REFERENCES %(foreign_key)s ON DELETE "
            + "%(on_delete_action)s"
        )

    @sqltype_for("reference FK")
    def type_reference_fk(self):
        return (
            ", CONSTRAINT FK_%(constraint_name)s FOREIGN KEY "
            + "(%(field_name)s) REFERENCES %(foreign_key)s "
            + "ON DELETE %(on_delete_action)s"
        )

    @sqltype_for("reference TFK")
    def type_reference_tfk(self):
        return (
            " CONSTRAINT FK_%(constraint_name)s_PK FOREIGN KEY "
            + "(%(field_name)s) REFERENCES %(foreign_table)s"
            + "(%(foreign_key)s) ON DELETE %(on_delete_action)s"
        )

<<<<<<< HEAD
    def left_join(self, val):
        return "LEFT OUTER JOIN %s" % val
=======
    def left_join(self, val, query_env={}):
        if not isinstance(val, basestring):
            val = self.expand(val, query_env=query_env)
        return 'LEFT OUTER JOIN %s' % val
>>>>>>> a23d4801

    @property
    def random(self):
        return "dbms_random.value"

    def cast(self, first, second, query_env={}):
        if (second == 'CLOB'):
            return 'TO_CHAR(%s)' % self.expand(first, query_env=query_env)
        return 'CAST(%s)' % self._as(first, second, query_env)

    def mod(self, first, second, query_env={}):
        return 'MOD(%s,%s)' % (
            self.expand(first, query_env=query_env),
            self.expand(second, first.type, query_env=query_env))
    
    def extract(self, first, what, query_env={}):
        if (what=='hour'):
            return "TO_CHAR(%s, 'HH24')" % self.expand(first, query_env=query_env)
        if (what=='minute'):
            return "TO_CHAR(%s, 'MI')" % self.expand(first, query_env=query_env)
        if (what=='second'):
            return "TO_CHAR(%s, 'SS')" % self.expand(first, query_env=query_env)
        return "EXTRACT(%s FROM %s)" % (what,
            self.expand(first, query_env=query_env))

    def epoch(self, val, query_env={}):
        return "(%s - DATE '1970-01-01')*24*60*60" % self.expand(val, query_env=query_env)

    def quote(self, val):
        if not (val[0]=='"' and val[-1]=='"'):
            return self.quote_template % val
        return val

    def _as(self, first, second, query_env={}):
        return '%s %s' % (self.expand(first, query_env), self.quote(second))

    def alias(self, original, new):
        return ('%s %s'  % (original, self.quote(new)))

    def writing_alias(self, table):
        return self.sql_fullref(table)

    def sqlsafe(self, field):
        if field._table is None:
            raise SyntaxError('Field %s is not bound to any table' % field.name)
        return self.quote(field._table.sql_shortref) + '.' + self.quote(field._rname)

    def longname(self, field):
        if field._table is None:
            raise SyntaxError('Field %s is not bound to any table' % field.name)
        return self.quote(field._table._tablename) + '.' + self.quote(field.name)

    def sql_fullref(self, table):
        if table._tablename == table._dalname:
            return self.quote(table._rname)
        return self.adapter.sqlsafe_table(table._tablename, table._rname)

    def trigger_name(self, tablename):
        return "%s_trigger" % tablename

    def sequence_name(self, tablename):
        if (tablename[0]=='"'):
            # manually written quotes, typically in case-sensitive rname
            tablename = tablename[1:-1]
        # truncate to max length
        return self.quote(('%s_sequence' % tablename)[0:29])

    def constraint_name(self, table, fieldname):
<<<<<<< HEAD
        constraint_name = super(OracleDialect, self).constraint_name(table, fieldname)
=======
        if (table[0]=='"'):
            # manually written quotes, typically in case-sensitive rname
            table = table[1:-1]
        constraint_name = super(OracleDialect, self).constraint_name(
            table, fieldname)
>>>>>>> a23d4801
        if len(constraint_name) > 30:
            constraint_name = "%s_%s__constraint" % (table[:10], fieldname[:7])
        return constraint_name

    def primary_key(self, key):
        if len(re.split(',\s*', key)) > 1:
            return 'PRIMARY KEY(%s)' % ', '.join([self.quote(k) for k in re.split(',\s*', key)])
        return 'PRIMARY KEY(%s)' % key

    def not_null(self, default, field_type):
        return "DEFAULT %s NOT NULL" % self.adapter.represent(default, field_type)

    def not_null(self, default, field_type):
        return 'NOT NULL DEFAULT %s' % \
            self.adapter.represent(default, field_type)

    def eq(self, first, second=None, query_env={}):
        if (first.type=='text' or first.type[:4]=='list') and second:
            return '(TO_CHAR(%s) = %s)' % (
                self.expand(first, query_env=query_env),
                self.expand(second, first.type, query_env=query_env)
            )
        return super(OracleDialect, self).eq(first, second, query_env)

    def regexp(self, first, second, query_env={}):
        return "REGEXP_LIKE(%s, %s)" % (
            self.expand(first, query_env=query_env),
<<<<<<< HEAD
            self.expand(second, "string", query_env=query_env),
        )

    def select(
        self,
        fields,
        tables,
        where=None,
        groupby=None,
        having=None,
        orderby=None,
        limitby=None,
        distinct=False,
        for_update=False,
    ):
        dst, whr, grp, order, limit, offset, upd = "", "", "", "", "", "", ""
=======
            self.expand(second, 'string', query_env=query_env))

    def insert(self, table, fields, values):
        return 'INSERT INTO %s(%s) VALUES (%s);' % (self.quote(table), fields, values)

    def insert_empty(self, table):
        return 'INSERT INTO %s VALUES (DEFAULT);' % table
        
    def _select_aux(self, sql, fields, attributes, colnames):
        return super._select_aux(sql, fields, attributes, colnames)

    def select(self, fields, tables, where=None, groupby=None, having=None,
               orderby=None, limitby=None, distinct=False, for_update=False):
        dst, whr, grp, order, limit, offset, upd = '', '', '', '', '', '', ''
>>>>>>> a23d4801
        if distinct is True:
            dst = " DISTINCT"
        elif distinct:
            dst = " DISTINCT ON (%s)" % distinct
        if where:
            whr = " %s" % self.where(where)
        if groupby:
            grp = " GROUP BY %s" % groupby
            if having:
                grp += " HAVING %s" % having
        if orderby:
            order = " ORDER BY %s" % orderby
        if limitby:
            (lmin, lmax) = limitby
            if whr:
                whr2 = whr + " AND w_row > %i" % lmin
            else:
<<<<<<< HEAD
                whr2 = self.where("w_row > %i" % lmin)

            return (
                "SELECT%s %s FROM (SELECT w_tmp.*, ROWNUM w_row FROM "
                "(SELECT %s FROM %s%s%s%s) w_tmp WHERE ROWNUM<=%i) %s%s%s%s;"
            ) % (
                dst,
                fields,
                fields,
                tables,
                whr,
                grp,
                order,
                lmax,
                tables,
                whr2,
                grp,
                order,
            )
=======
                whr2 = self.where('w_row > %i' % lmin)
            return """
                SELECT%s * FROM (
                    SELECT w_tmp.*, ROWNUM w_row FROM (
                        SELECT %s FROM %s%s%s%s
                    ) w_tmp 
                ) WHERE w_row<=%i and w_row>%i
            """ % ( dst, fields, 
                    tables, whr, grp, order, lmax, lmin)
>>>>>>> a23d4801
        if for_update:
            upd = " FOR UPDATE"
        return "SELECT%s %s FROM %s%s%s%s%s%s%s;" % (
            dst,
            fields,
            tables,
            whr,
            grp,
            order,
            limit,
            offset,
            upd,
        )

    def drop_table(self, table, mode):
        sequence_name = table._sequence_name
<<<<<<< HEAD
        return [
            "DROP TABLE %s %s;" % (table._rname, mode),
            "DROP SEQUENCE %s;" % sequence_name,
        ]
=======
        if mode and mode.upper()=='CASCADE':
            mode = 'CASCADE CONSTRAINTS'
        drops = ['DROP TABLE %s %s;' % (self.quote(table._rname), mode),]
        if '_id' in table:
            drops.append('DROP SEQUENCE %s;' % sequence_name)
        return drops
>>>>>>> a23d4801
<|MERGE_RESOLUTION|>--- conflicted
+++ resolved
@@ -7,14 +7,10 @@
 
 @dialects.register_for(Oracle)
 class OracleDialect(SQLDialect):
-<<<<<<< HEAD
-    @sqltype_for("string")
-=======
     false_exp = "1=0"
     true_exp = "1=1"
 
     @sqltype_for('string')
->>>>>>> a23d4801
     def type_string(self):
         return "VARCHAR2(%(length)s)"
 
@@ -30,23 +26,13 @@
     def type_bigint(self):
         return "NUMBER"
 
-<<<<<<< HEAD
-    @sqltype_for("double")
-    def type_float(self):
-        return "BINARY_DOUBLE"
-=======
     @sqltype_for('double')
     def type_double(self):
         return 'BINARY_DOUBLE'
->>>>>>> a23d4801
 
     @sqltype_for("time")
     def type_time(self):
-<<<<<<< HEAD
         return "TIME(8)"
-=======
-        return None
->>>>>>> a23d4801
 
     @sqltype_for("datetime")
     def type_datetime(self):
@@ -80,15 +66,10 @@
             + "(%(foreign_key)s) ON DELETE %(on_delete_action)s"
         )
 
-<<<<<<< HEAD
-    def left_join(self, val):
-        return "LEFT OUTER JOIN %s" % val
-=======
     def left_join(self, val, query_env={}):
         if not isinstance(val, basestring):
             val = self.expand(val, query_env=query_env)
         return 'LEFT OUTER JOIN %s' % val
->>>>>>> a23d4801
 
     @property
     def random(self):
@@ -157,15 +138,11 @@
         return self.quote(('%s_sequence' % tablename)[0:29])
 
     def constraint_name(self, table, fieldname):
-<<<<<<< HEAD
-        constraint_name = super(OracleDialect, self).constraint_name(table, fieldname)
-=======
         if (table[0]=='"'):
             # manually written quotes, typically in case-sensitive rname
             table = table[1:-1]
         constraint_name = super(OracleDialect, self).constraint_name(
             table, fieldname)
->>>>>>> a23d4801
         if len(constraint_name) > 30:
             constraint_name = "%s_%s__constraint" % (table[:10], fieldname[:7])
         return constraint_name
@@ -193,25 +170,8 @@
     def regexp(self, first, second, query_env={}):
         return "REGEXP_LIKE(%s, %s)" % (
             self.expand(first, query_env=query_env),
-<<<<<<< HEAD
             self.expand(second, "string", query_env=query_env),
         )
-
-    def select(
-        self,
-        fields,
-        tables,
-        where=None,
-        groupby=None,
-        having=None,
-        orderby=None,
-        limitby=None,
-        distinct=False,
-        for_update=False,
-    ):
-        dst, whr, grp, order, limit, offset, upd = "", "", "", "", "", "", ""
-=======
-            self.expand(second, 'string', query_env=query_env))
 
     def insert(self, table, fields, values):
         return 'INSERT INTO %s(%s) VALUES (%s);' % (self.quote(table), fields, values)
@@ -225,7 +185,6 @@
     def select(self, fields, tables, where=None, groupby=None, having=None,
                orderby=None, limitby=None, distinct=False, for_update=False):
         dst, whr, grp, order, limit, offset, upd = '', '', '', '', '', '', ''
->>>>>>> a23d4801
         if distinct is True:
             dst = " DISTINCT"
         elif distinct:
@@ -243,27 +202,6 @@
             if whr:
                 whr2 = whr + " AND w_row > %i" % lmin
             else:
-<<<<<<< HEAD
-                whr2 = self.where("w_row > %i" % lmin)
-
-            return (
-                "SELECT%s %s FROM (SELECT w_tmp.*, ROWNUM w_row FROM "
-                "(SELECT %s FROM %s%s%s%s) w_tmp WHERE ROWNUM<=%i) %s%s%s%s;"
-            ) % (
-                dst,
-                fields,
-                fields,
-                tables,
-                whr,
-                grp,
-                order,
-                lmax,
-                tables,
-                whr2,
-                grp,
-                order,
-            )
-=======
                 whr2 = self.where('w_row > %i' % lmin)
             return """
                 SELECT%s * FROM (
@@ -273,7 +211,6 @@
                 ) WHERE w_row<=%i and w_row>%i
             """ % ( dst, fields, 
                     tables, whr, grp, order, lmax, lmin)
->>>>>>> a23d4801
         if for_update:
             upd = " FOR UPDATE"
         return "SELECT%s %s FROM %s%s%s%s%s%s%s;" % (
@@ -290,16 +227,9 @@
 
     def drop_table(self, table, mode):
         sequence_name = table._sequence_name
-<<<<<<< HEAD
-        return [
-            "DROP TABLE %s %s;" % (table._rname, mode),
-            "DROP SEQUENCE %s;" % sequence_name,
-        ]
-=======
         if mode and mode.upper()=='CASCADE':
             mode = 'CASCADE CONSTRAINTS'
         drops = ['DROP TABLE %s %s;' % (self.quote(table._rname), mode),]
         if '_id' in table:
             drops.append('DROP SEQUENCE %s;' % sequence_name)
-        return drops
->>>>>>> a23d4801
+        return drops