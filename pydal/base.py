# -*- coding: utf-8 -*-

"""
| This file is part of the web2py Web Framework
| Copyrighted by Massimo Di Pierro <mdipierro@cs.depaul.edu>
| License: LGPLv3 (http://www.gnu.org/licenses/lgpl.html)
|

This file contains the DAL support for many relational databases, including:

  - SQLite & SpatiaLite
  - MySQL
  - Postgres
  - Firebird
  - Oracle
  - MS SQL
  - DB2
  - Interbase
  - Ingres
  - Informix (9+ and SE)
  - SapDB (experimental)
  - Cubrid (experimental)
  - CouchDB (experimental)
  - MongoDB (in progress)
  - Google:nosql
  - Google:sql
  - Teradata
  - IMAP (experimental)

Example of usage::

    >>> # from dal import DAL, Field

    ### create DAL connection (and create DB if it doesn't exist)
    >>> db = DAL(('sqlite://storage.sqlite','mysql://a:b@localhost/x'),
    ... folder=None)

    ### define a table 'person' (create/alter as necessary)
    >>> person = db.define_table('person',Field('name','string'))

    ### insert a record
    >>> id = person.insert(name='James')

    ### retrieve it by id
    >>> james = person(id)

    ### retrieve it by name
    >>> james = person(name='James')

    ### retrieve it by arbitrary query
    >>> query = (person.name=='James') & (person.name.startswith('J'))
    >>> james = db(query).select(person.ALL)[0]

    ### update one record
    >>> james.update_record(name='Jim')
    <Row {'id': 1, 'name': 'Jim'}>

    ### update multiple records by query
    >>> db(person.name.like('J%')).update(name='James')
    1

    ### delete records by query
    >>> db(person.name.lower() == 'jim').delete()
    0

    ### retrieve multiple records (rows)
    >>> people = db(person).select(orderby=person.name,
    ... groupby=person.name, limitby=(0,100))

    ### further filter them
    >>> james = people.find(lambda row: row.name == 'James').first()
    >>> print james.id, james.name
    1 James

    ### check aggregates
    >>> counter = person.id.count()
    >>> print db(person).select(counter).first()(counter)
    1

    ### delete one record
    >>> james.delete_record()
    1

    ### delete (drop) entire database table
    >>> person.drop()


Supported DAL URI strings::

    'sqlite://test.db'
    'spatialite://test.db'
    'sqlite:memory'
    'spatialite:memory'
    'jdbc:sqlite://test.db'
    'mysql://root:none@localhost/test'
    'postgres://mdipierro:password@localhost/test'
    'postgres:psycopg2://mdipierro:password@localhost/test'
    'postgres:pg8000://mdipierro:password@localhost/test'
    'jdbc:postgres://mdipierro:none@localhost/test'
    'mssql://web2py:none@A64X2/web2py_test'
    'mssql2://web2py:none@A64X2/web2py_test' # alternate mappings
    'mssql3://web2py:none@A64X2/web2py_test' # better pagination (requires >= 2005)
    'mssql4://web2py:none@A64X2/web2py_test' # best pagination (requires >= 2012)
    'oracle://username:password@database'
    'firebird://user:password@server:3050/database'
    'db2:ibm_db_dbi://DSN=dsn;UID=user;PWD=pass'
    'db2:pyodbc://driver=DB2;hostname=host;database=database;uid=user;pwd=password;port=port'
    'firebird://username:password@hostname/database'
    'firebird_embedded://username:password@c://path'
    'informix://user:password@server:3050/database'
    'informixu://user:password@server:3050/database' # unicode informix
    'ingres://database'  # or use an ODBC connection string, e.g. 'ingres://dsn=dsn_name'
    'google:datastore' # for google app engine datastore (uses ndb by default)
    'google:sql' # for google app engine with sql (mysql compatible)
    'teradata://DSN=dsn;UID=user;PWD=pass; DATABASE=database' # experimental
    'imap://user:password@server:port' # experimental
    'mongodb://user:password@server:port/database' # experimental

For more info::

    help(DAL)
    help(Field)

"""

import copy
import glob
import logging
import socket
import threading
import time
import traceback
import urllib
from uuid import uuid4

<<<<<<< HEAD
from ._compat import PY2, pickle, hashlib_md5, pjoin, ogetattr, osetattr, \
    copyreg, integer_types, with_metaclass
=======

from ._compat import pickle, hashlib_md5, pjoin, ogetattr, osetattr, copyreg
>>>>>>> 75c38ced
from ._globals import GLOBAL_LOCKER, THREAD_LOCAL, DEFAULT
from ._load import OrderedDict
from .adapters import ADAPTERS
from pydal.helpers.classes import BasicStorage2

from .adapters.base import BaseAdapter
from .helpers.classes import Serializable, SQLCallableList
from .helpers.methods import hide_password, smart_query, auto_validators, \
    auto_represent
from .helpers.regex import REGEX_PYTHON_KEYWORDS, REGEX_DBNAME, \
    REGEX_SEARCH_PATTERN, REGEX_SQUARE_BRACKETS
from .helpers.serializers import serializers
from .objects import Table, Field, Row, Set

long = integer_types[-1]


TABLE_ARGS = set(
    ('migrate', 'primarykey', 'fake_migrate', 'format', 'redefine',
     'singular', 'plural', 'trigger_name', 'sequence_name', 'fields',
     'common_filter', 'polymodel', 'table_class', 'on_define', 'rname'))


class MetaDAL(type):
    def __call__(cls, *args, **kwargs):
        #: intercept arguments for DAL costumisation on call
        intercepts = [
            'logger', 'representers', 'serializers', 'uuid', 'validators',
            'validators_method']
        intercepted = []
        for name in intercepts:
            val = kwargs.get(name)
            if val:
                intercepted.append((name, val))
                del kwargs[name]
        for tup in intercepted:
            setattr(cls, tup[0], tup[1])

        obj = super(MetaDAL, cls).__call__(*args, **kwargs)
        return obj


<<<<<<< HEAD
class DAL(with_metaclass(MetaDAL, Serializable)):
=======
class DAL(Serializable, BasicStorage2):
>>>>>>> 75c38ced
    """
    An instance of this class represents a database connection

    Args:
        uri(str): contains information for connecting to a database.
            Defaults to `'sqlite://dummy.db'`

            Note:
                experimental: you can specify a dictionary as uri
                parameter i.e. with::

                    db = DAL({"uri": "sqlite://storage.sqlite",
                              "tables": {...}, ...})

                for an example of dict input you can check the output
                of the scaffolding db model with

                    db.as_dict()

                Note that for compatibility with Python older than
                version 2.6.5 you should cast your dict input keys
                to str due to a syntax limitation on kwarg names.
                for proper DAL dictionary input you can use one of::

                    obj = serializers.cast_keys(dict, [encoding="utf-8"])
                    #or else (for parsing json input)
                    obj = serializers.loads_json(data, unicode_keys=False)

        pool_size: How many open connections to make to the database object.
        folder: where .table files will be created. Automatically set within
            web2py. Use an explicit path when using DAL outside web2py
        db_codec: string encoding of the database (default: 'UTF-8')
        table_hash: database identifier with .tables. If your connection hash
                    change you can still using old .tables if they have db_hash
                    as prefix
        check_reserved: list of adapters to check tablenames and column names
            against sql/nosql reserved keywords. Defaults to `None`

            - 'common' List of sql keywords that are common to all database
              types such as "SELECT, INSERT". (recommended)
            - 'all' Checks against all known SQL keywords
            - '<adaptername>'' Checks against the specific adapters list of
              keywords
            - '<adaptername>_nonreserved' Checks against the specific adapters
              list of nonreserved keywords. (if available)

        migrate: sets default migrate behavior for all tables
        fake_migrate: sets default fake_migrate behavior for all tables
        migrate_enabled: If set to False disables ALL migrations
        fake_migrate_all: If set to True fake migrates ALL tables
        attempts: Number of times to attempt connecting
        auto_import: If set to True, tries import automatically table
            definitions from the databases folder (works only for simple models)
        bigint_id: If set, turn on bigint instead of int for id and reference
            fields
        lazy_tables: delaya table definition until table access
        after_connection: can a callable that will be executed after the
            connection

    Example:
        Use as::

           db = DAL('sqlite://test.db')

        or::

           db = DAL(**{"uri": ..., "tables": [...]...}) # experimental

           db.define_table('tablename', Field('fieldname1'),
                                        Field('fieldname2'))


    """
    serializers = None
    validators = None
    validators_method = None
    representers = {}
    uuid = lambda x: str(uuid4())
    logger = logging.getLogger("pyDAL")

    Table = Table

    def __new__(cls, uri='sqlite://dummy.db', *args, **kwargs):
        if not hasattr(THREAD_LOCAL, 'db_instances'):
            THREAD_LOCAL.db_instances = {}
        if not hasattr(THREAD_LOCAL, 'db_instances_zombie'):
            THREAD_LOCAL.db_instances_zombie = {}
        if uri == '<zombie>':
            db_uid = kwargs['db_uid']  # a zombie must have a db_uid!
            if db_uid in THREAD_LOCAL.db_instances:
                db_group = THREAD_LOCAL.db_instances[db_uid]
                db = db_group[-1]
            elif db_uid in THREAD_LOCAL.db_instances_zombie:
                db = THREAD_LOCAL.db_instances_zombie[db_uid]
            else:
                db = super(DAL, cls).__new__(cls)
                THREAD_LOCAL.db_instances_zombie[db_uid] = db
        else:
            db_uid = kwargs.get('db_uid', hashlib_md5(repr(uri)).hexdigest())
            if db_uid in THREAD_LOCAL.db_instances_zombie:
                db = THREAD_LOCAL.db_instances_zombie[db_uid]
                del THREAD_LOCAL.db_instances_zombie[db_uid]
            else:
                db = super(DAL, cls).__new__(cls)
            db_group = THREAD_LOCAL.db_instances.get(db_uid, [])
            db_group.append(db)
            THREAD_LOCAL.db_instances[db_uid] = db_group
        db._db_uid = db_uid
        return db

    @staticmethod
    def set_folder(folder):
        # ## this allows gluon to set a folder for this thread
        # ## <<<<<<<<< Should go away as new DAL replaces old sql.py
        BaseAdapter.set_folder(folder)

    @staticmethod
    def get_instances():
        """
        Returns a dictionary with uri as key with timings and defined tables::

            {'sqlite://storage.sqlite': {
                'dbstats': [(select auth_user.email from auth_user, 0.02009)],
                'dbtables': {
                    'defined': ['auth_cas', 'auth_event', 'auth_group',
                        'auth_membership', 'auth_permission', 'auth_user'],
                    'lazy': '[]'
                    }
                }
            }

        """
        dbs = getattr(THREAD_LOCAL, 'db_instances', {}).items()
        infos = {}
        for db_uid, db_group in dbs:
            for db in db_group:
                if not db._uri:
                    continue
                k = hide_password(db._adapter.uri)
                infos[k] = dict(
                    dbstats = [(row[0], row[1]) for row in db._timings],
                    dbtables = {'defined': sorted(
                            list(set(db.tables)-set(db._LAZY_TABLES.keys()))),
                                'lazy': sorted(db._LAZY_TABLES.keys())})
        return infos

    @staticmethod
    def distributed_transaction_begin(*instances):
        if not instances:
            return
        thread_key = '%s.%s' % (socket.gethostname(), threading.currentThread())
        keys = ['%s.%i' % (thread_key, i) for (i,db) in instances]
        instances = enumerate(instances)
        for (i, db) in instances:
            if not db._adapter.support_distributed_transaction():
                raise SyntaxError(
                    'distributed transaction not suported by %s' % db._dbname)
        for (i, db) in instances:
            db._adapter.distributed_transaction_begin(keys[i])

    @staticmethod
    def distributed_transaction_commit(*instances):
        if not instances:
            return
        instances = enumerate(instances)
        thread_key = '%s.%s' % (socket.gethostname(), threading.currentThread())
        keys = ['%s.%i' % (thread_key, i) for (i,db) in instances]
        for (i, db) in instances:
            if not db._adapter.support_distributed_transaction():
                raise SyntaxError(
                    'distributed transaction not suported by %s' % db._dbanme)
        try:
            for (i, db) in instances:
                db._adapter.prepare(keys[i])
        except:
            for (i, db) in instances:
                db._adapter.rollback_prepared(keys[i])
            raise RuntimeError('failure to commit distributed transaction')
        else:
            for (i, db) in instances:
                db._adapter.commit_prepared(keys[i])
        return

    def __init__(self, uri='sqlite://dummy.db',
                 pool_size=0, folder=None,
                 db_codec='UTF-8', check_reserved=None,
                 migrate=True, fake_migrate=False,
                 migrate_enabled=True, fake_migrate_all=False,
                 decode_credentials=False, driver_args=None,
                 adapter_args=None, attempts=5, auto_import=False,
                 bigint_id=False, debug=False, lazy_tables=False,
                 db_uid=None, do_connect=True,
                 after_connection=None, tables=None, ignore_field_case=True,
                 entity_quoting=False, table_hash=None):

        if uri == '<zombie>' and db_uid is not None:
            return
        super(DAL, self).__init__()

        from .drivers import DRIVERS, is_jdbc
        self._drivers_available = DRIVERS

        if not decode_credentials:
            credential_decoder = lambda cred: cred
        else:
            credential_decoder = lambda cred: urllib.unquote(cred)
        self._folder = folder
        if folder:
            self.set_folder(folder)
        self._uri = uri
        self._pool_size = pool_size
        self._db_codec = db_codec
        self._lastsql = ''
        self._timings = []
        self._pending_references = {}
        self._request_tenant = 'request_tenant'
        self._common_fields = []
        self._referee_name = '%(table)s'
        self._bigint_id = bigint_id
        self._debug = debug
        self._migrated = []
        self._LAZY_TABLES = {}
        self._lazy_tables = lazy_tables
        self._tables = SQLCallableList()
        self._driver_args = driver_args
        self._adapter_args = adapter_args
        self._check_reserved = check_reserved
        self._decode_credentials = decode_credentials
        self._attempts = attempts
        self._do_connect = do_connect
        self._ignore_field_case = ignore_field_case

        if not str(attempts).isdigit() or attempts < 0:
            attempts = 5
        if uri:
            uris = isinstance(uri, (list, tuple)) and uri or [uri]
            error = ''
            connected = False
            for k in range(attempts):
                for uri in uris:
                    try:
                        if is_jdbc and not uri.startswith('jdbc:'):
                            uri = 'jdbc:'+uri
                        self._dbname = REGEX_DBNAME.match(uri).group()
                        if not self._dbname in ADAPTERS:
                            raise SyntaxError("Error in URI '%s' or database not supported" % self._dbname)
                        # notice that driver args or {} else driver_args
                        # defaults to {} global, not correct
                        kwargs = dict(db=self,uri=uri,
                                      pool_size=pool_size,
                                      folder=folder,
                                      db_codec=db_codec,
                                      credential_decoder=credential_decoder,
                                      driver_args=driver_args or {},
                                      adapter_args=adapter_args or {},
                                      do_connect=do_connect,
                                      after_connection=after_connection,
                                      entity_quoting=entity_quoting)
                        self._adapter = ADAPTERS[self._dbname](**kwargs)
                        types = ADAPTERS[self._dbname].types
                        # copy so multiple DAL() possible
                        self._adapter.types = copy.copy(types)
                        self._adapter.build_parsemap()
                        self._adapter.ignore_field_case = ignore_field_case
                        if bigint_id:
                            if 'big-id' in types and 'reference' in types:
                                self._adapter.types['id'] = types['big-id']
                                self._adapter.types['reference'] = types['big-reference']
                        connected = True
                        break
                    except SyntaxError:
                        raise
                    except Exception:
                        tb = traceback.format_exc()
                        self.logger.debug('DEBUG: connect attempt %i, connection error:\n%s' % (k, tb))
                if connected:
                    break
                else:
                    time.sleep(1)
            if not connected:
                raise RuntimeError("Failure to connect, tried %d times:\n%s" % (attempts, tb))
        else:
            self._adapter = BaseAdapter(db=self,pool_size=0,
                                        uri='None',folder=folder,
                                        db_codec=db_codec, after_connection=after_connection,
                                        entity_quoting=entity_quoting)
            migrate = fake_migrate = False
        adapter = self._adapter
        self._uri_hash = table_hash or hashlib_md5(adapter.uri).hexdigest()
        self.check_reserved = check_reserved
        if self.check_reserved:
            from .contrib.reserved_sql_keywords import ADAPTERS as RSK
            self.RSK = RSK
        self._migrate = migrate
        self._fake_migrate = fake_migrate
        self._migrate_enabled = migrate_enabled
        self._fake_migrate_all = fake_migrate_all
        if self.serializers is not None:
            for k, v in self.serializers.items():
                serializers._custom_[k] = v
        if auto_import or tables:
            self.import_table_definitions(adapter.folder,
                                          tables=tables)

    @property
    def tables(self):
        return self._tables

    def import_table_definitions(self, path, migrate=False,
                                 fake_migrate=False, tables=None):
        if tables:
            for table in tables:
                self.define_table(**table)
        else:
            pattern = pjoin(path,self._uri_hash+'_*.table')
            for filename in glob.glob(pattern):
                tfile = self._adapter.file_open(filename, 'r')
                try:
                    sql_fields = pickle.load(tfile)
                    name = filename[len(pattern)-7:-6]
                    mf = [(value['sortable'],
                           Field(key,
                                 type=value['type'],
                                 length=value.get('length',None),
                                 notnull=value.get('notnull',False),
                                 unique=value.get('unique',False))) \
                              for key, value in sql_fields.iteritems()]
                    mf.sort(lambda a,b: cmp(a[0],b[0]))
                    self.define_table(name,*[item[1] for item in mf],
                                      **dict(migrate=migrate,
                                             fake_migrate=fake_migrate))
                finally:
                    self._adapter.file_close(tfile)

    def check_reserved_keyword(self, name):
        """
        Validates `name` against SQL keywords
        Uses self.check_reserve which is a list of operators to use.
        """
        for backend in self.check_reserved:
            if name.upper() in self.RSK[backend]:
                raise SyntaxError(
                    'invalid table/column name "%s" is a "%s" reserved SQL/NOSQL keyword' % (name, backend.upper()))

    def parse_as_rest(self,patterns,args,vars,queries=None,nested_select=True):
        """
        Example:
            Use as::

                db.define_table('person',Field('name'),Field('info'))
                db.define_table('pet',
                    Field('ownedby',db.person),
                    Field('name'),Field('info')
                )

                @request.restful()
                def index():
                    def GET(*args,**vars):
                        patterns = [
                            "/friends[person]",
                            "/{person.name}/:field",
                            "/{person.name}/pets[pet.ownedby]",
                            "/{person.name}/pets[pet.ownedby]/{pet.name}",
                            "/{person.name}/pets[pet.ownedby]/{pet.name}/:field",
                            ("/dogs[pet]", db.pet.info=='dog'),
                            ("/dogs[pet]/{pet.name.startswith}", db.pet.info=='dog'),
                            ]
                        parser = db.parse_as_rest(patterns,args,vars)
                        if parser.status == 200:
                            return dict(content=parser.response)
                        else:
                            raise HTTP(parser.status,parser.error)

                    def POST(table_name,**vars):
                        if table_name == 'person':
                            return db.person.validate_and_insert(**vars)
                        elif table_name == 'pet':
                            return db.pet.validate_and_insert(**vars)
                        else:
                            raise HTTP(400)
                    return locals()
        """

        db = self
        re1 = REGEX_SEARCH_PATTERN
        re2 = REGEX_SQUARE_BRACKETS

        def auto_table(table,base='',depth=0):
            patterns = []
            for field in db[table].fields:
                if base:
                    tag = '%s/%s' % (base,field.replace('_','-'))
                else:
                    tag = '/%s/%s' % (table.replace('_','-'),field.replace('_','-'))
                f = db[table][field]
                if not f.readable: continue
                if f.type=='id' or 'slug' in field or f.type.startswith('reference'):
                    tag += '/{%s.%s}' % (table,field)
                    patterns.append(tag)
                    patterns.append(tag+'/:field')
                elif f.type.startswith('boolean'):
                    tag += '/{%s.%s}' % (table,field)
                    patterns.append(tag)
                    patterns.append(tag+'/:field')
                elif f.type in ('float','double','integer','bigint'):
                    tag += '/{%s.%s.ge}/{%s.%s.lt}' % (table,field,table,field)
                    patterns.append(tag)
                    patterns.append(tag+'/:field')
                elif f.type.startswith('list:'):
                    tag += '/{%s.%s.contains}' % (table,field)
                    patterns.append(tag)
                    patterns.append(tag+'/:field')
                elif f.type in ('date','datetime'):
                    tag+= '/{%s.%s.year}' % (table,field)
                    patterns.append(tag)
                    patterns.append(tag+'/:field')
                    tag+='/{%s.%s.month}' % (table,field)
                    patterns.append(tag)
                    patterns.append(tag+'/:field')
                    tag+='/{%s.%s.day}' % (table,field)
                    patterns.append(tag)
                    patterns.append(tag+'/:field')
                if f.type in ('datetime','time'):
                    tag+= '/{%s.%s.hour}' % (table,field)
                    patterns.append(tag)
                    patterns.append(tag+'/:field')
                    tag+='/{%s.%s.minute}' % (table,field)
                    patterns.append(tag)
                    patterns.append(tag+'/:field')
                    tag+='/{%s.%s.second}' % (table,field)
                    patterns.append(tag)
                    patterns.append(tag+'/:field')
                if depth>0:
                    for f in db[table]._referenced_by:
                        tag+='/%s[%s.%s]' % (table,f.tablename,f.name)
                        patterns.append(tag)
                        patterns += auto_table(table,base=tag,depth=depth-1)
            return patterns

        if patterns == 'auto':
            patterns=[]
            for table in db.tables:
                if not table.startswith('auth_'):
                    patterns.append('/%s[%s]' % (table,table))
                    patterns += auto_table(table,base='',depth=1)
        else:
            i = 0
            while i<len(patterns):
                pattern = patterns[i]
                if not isinstance(pattern,str):
                    pattern = pattern[0]
                tokens = pattern.split('/')
                if tokens[-1].startswith(':auto') and re2.match(tokens[-1]):
                    new_patterns = auto_table(tokens[-1][tokens[-1].find('[')+1:-1],
                                              '/'.join(tokens[:-1]))
                    patterns = patterns[:i]+new_patterns+patterns[i+1:]
                    i += len(new_patterns)
                else:
                    i += 1
        if '/'.join(args) == 'patterns':
            return Row({'status':200,'pattern':'list',
                        'error':None,'response':patterns})
        for pattern in patterns:
            basequery, exposedfields = None, []
            if isinstance(pattern,tuple):
                if len(pattern)==2:
                    pattern, basequery = pattern
                elif len(pattern)>2:
                    pattern, basequery, exposedfields = pattern[0:3]
            otable=table=None
            if not isinstance(queries,dict):
                dbset=db(queries)
                if basequery is not None:
                    dbset = dbset(basequery)
            i=0
            tags = pattern[1:].split('/')
            if len(tags)!=len(args):
                continue
            for tag in tags:
                if re1.match(tag):
                    # print 're1:'+tag
                    tokens = tag[1:-1].split('.')
                    table, field = tokens[0], tokens[1]
                    if not otable or table == otable:
                        if len(tokens)==2 or tokens[2]=='eq':
                            query = db[table][field]==args[i]
                        elif tokens[2]=='ne':
                            query = db[table][field]!=args[i]
                        elif tokens[2]=='lt':
                            query = db[table][field]<args[i]
                        elif tokens[2]=='gt':
                            query = db[table][field]>args[i]
                        elif tokens[2]=='ge':
                            query = db[table][field]>=args[i]
                        elif tokens[2]=='le':
                            query = db[table][field]<=args[i]
                        elif tokens[2]=='year':
                            query = db[table][field].year()==args[i]
                        elif tokens[2]=='month':
                            query = db[table][field].month()==args[i]
                        elif tokens[2]=='day':
                            query = db[table][field].day()==args[i]
                        elif tokens[2]=='hour':
                            query = db[table][field].hour()==args[i]
                        elif tokens[2]=='minute':
                            query = db[table][field].minutes()==args[i]
                        elif tokens[2]=='second':
                            query = db[table][field].seconds()==args[i]
                        elif tokens[2]=='startswith':
                            query = db[table][field].startswith(args[i])
                        elif tokens[2]=='contains':
                            query = db[table][field].contains(args[i])
                        else:
                            raise RuntimeError("invalid pattern: %s" % pattern)
                        if len(tokens)==4 and tokens[3]=='not':
                            query = ~query
                        elif len(tokens)>=4:
                            raise RuntimeError("invalid pattern: %s" % pattern)
                        if not otable and isinstance(queries,dict):
                            dbset = db(queries[table])
                            if basequery is not None:
                                dbset = dbset(basequery)
                        dbset=dbset(query)
                    else:
                        raise RuntimeError("missing relation in pattern: %s" % pattern)
                elif re2.match(tag) and args[i]==tag[:tag.find('[')]:
                    ref = tag[tag.find('[')+1:-1]
                    if '.' in ref and otable:
                        table,field = ref.split('.')
                        selfld = '_id'
                        if db[table][field].type.startswith('reference '):
                            refs = [ x.name for x in db[otable] if x.type == db[table][field].type ]
                        else:
                            refs = [ x.name for x in db[table]._referenced_by if x.tablename==otable ]
                        if refs:
                            selfld = refs[0]
                        if nested_select:
                            try:
                                dbset=db(db[table][field].belongs(dbset._select(db[otable][selfld])))
                            except ValueError:
                                return Row({'status':400,'pattern':pattern,
                                            'error':'invalid path','response':None})
                        else:
                            items = [item.id for item in dbset.select(db[otable][selfld])]
                            dbset=db(db[table][field].belongs(items))
                    else:
                        table = ref
                        if not otable and isinstance(queries,dict):
                            dbset = db(queries[table])
                        dbset=dbset(db[table])
                elif tag==':field' and table:
                    # print 're3:'+tag
                    field = args[i]
                    if not field in db[table]: break
                    # hand-built patterns should respect .readable=False as well
                    if not db[table][field].readable:
                        return Row({'status':418,'pattern':pattern,
                                    'error':'I\'m a teapot','response':None})
                    try:
                        distinct = vars.get('distinct', False) == 'True'
                        offset = long(vars.get('offset',None) or 0)
                        limits = (offset,long(vars.get('limit',None) or 1000)+offset)
                    except ValueError:
                        return Row({'status':400,'error':'invalid limits','response':None})
                    items =  dbset.select(db[table][field], distinct=distinct, limitby=limits)
                    if items:
                        return Row({'status':200,'response':items,
                                    'pattern':pattern})
                    else:
                        return Row({'status':404,'pattern':pattern,
                                    'error':'no record found','response':None})
                elif tag != args[i]:
                    break
                otable = table
                i += 1
                if i == len(tags) and table:
                    if hasattr(db[table], '_id'):
                        ofields = vars.get('order', db[table]._id.name).split('|')
                    else:
                        ofields = vars.get('order', db[table]._primarykey[0]).split('|')
                    try:
                        orderby = [db[table][f] if not f.startswith('~') else ~db[table][f[1:]] for f in ofields]
                    except (KeyError, AttributeError):
                        return Row({'status':400,'error':'invalid orderby','response':None})
                    if exposedfields:
                        fields = [field for field in db[table] if str(field).split('.')[-1] in exposedfields and field.readable]
                    else:
                        fields = [field for field in db[table] if field.readable]
                    count = dbset.count()
                    try:
                        offset = long(vars.get('offset',None) or 0)
                        limits = (offset,long(vars.get('limit',None) or 1000)+offset)
                    except ValueError:
                        return Row({'status':400,'error':'invalid limits','response':None})
                    #if count > limits[1]-limits[0]:
                    #    return Row({'status':400,'error':'too many records','response':None})
                    try:
                        response = dbset.select(limitby=limits,orderby=orderby,*fields)
                    except ValueError:
                        return Row({'status':400,'pattern':pattern,
                                    'error':'invalid path','response':None})
                    return Row({'status':200,'response':response,
                                'pattern':pattern,'count':count})
        return Row({'status':400,'error':'no matching pattern','response':None})

    def define_table(
        self,
        tablename,
        *fields,
        **args
        ):
        if not fields and 'fields' in args:
            fields = args.get('fields',())
        if not isinstance(tablename, str):
            if isinstance(tablename, unicode):
                try:
                    tablename = str(tablename)
                except UnicodeEncodeError:
                    raise SyntaxError("invalid unicode table name")
            else:
                raise SyntaxError("missing table name")
        elif hasattr(self,tablename) or tablename in self.tables:
            if args.get('redefine',False):
                delattr(self, tablename)
            else:
                raise SyntaxError('table already defined: %s' % tablename)
        elif tablename.startswith('_') or hasattr(self,tablename) or \
                REGEX_PYTHON_KEYWORDS.match(tablename):
            raise SyntaxError('invalid table name: %s' % tablename)
        elif self.check_reserved:
            self.check_reserved_keyword(tablename)
        else:
            invalid_args = set(args)-TABLE_ARGS
            if invalid_args:
                raise SyntaxError('invalid table "%s" attributes: %s' \
                    % (tablename,invalid_args))
        if self._lazy_tables and tablename not in self._LAZY_TABLES:
            self._LAZY_TABLES[tablename] = (tablename,fields,args)
            table = None
        else:
            table = self.lazy_define_table(tablename,*fields,**args)
        if not tablename in self.tables:
            self.tables.append(tablename)
        return table

    def lazy_define_table(
        self,
        tablename,
        *fields,
        **args
        ):
        args_get = args.get
        common_fields = self._common_fields
        if common_fields:
            fields = list(fields) + list(common_fields)

        table_class = args_get('table_class',Table)
        table = table_class(self, tablename, *fields, **args)
        table._actual = True
        self[tablename] = table
        # must follow above line to handle self references
        table._create_references()
        for field in table:
            if field.requires == DEFAULT:
                field.requires = auto_validators(field)
            if field.represent is None:
                field.represent = auto_represent(field)

        migrate = self._migrate_enabled and args_get('migrate',self._migrate)
        if migrate and not self._uri in (None,'None') \
                or self._adapter.dbengine=='google:datastore':
            fake_migrate = self._fake_migrate_all or \
                args_get('fake_migrate',self._fake_migrate)
            polymodel = args_get('polymodel',None)
            try:
                GLOBAL_LOCKER.acquire()
                self._lastsql = self._adapter.create_table(
                    table,migrate=migrate,
                    fake_migrate=fake_migrate,
                    polymodel=polymodel)
            finally:
                GLOBAL_LOCKER.release()
        else:
            table._dbt = None
        on_define = args_get('on_define',None)
        if on_define: on_define(table)
        return table

    def as_dict(self, flat=False, sanitize=True):
        db_uid = uri = None
        if not sanitize:
            uri, db_uid = (self._uri, self._db_uid)
        db_as_dict = dict(
            tables=[],
            uri=uri,
            db_uid=db_uid,
            **dict(
                [(k, getattr(self, "_" + k, None)) for k in [
                    'pool_size', 'folder', 'db_codec', 'check_reserved',
                    'migrate', 'fake_migrate', 'migrate_enabled',
                    'fake_migrate_all', 'decode_credentials', 'driver_args',
                    'adapter_args', 'attempts', 'bigint_id', 'debug',
                    'lazy_tables', 'do_connect']]))
        for table in self:
            db_as_dict["tables"].append(table.as_dict(flat=flat,
                                        sanitize=sanitize))
        return db_as_dict

    def __contains__(self, tablename):
        try:
            return tablename in self.tables
        except AttributeError:
            # The instance has no .tables attribute yet
            return False

    def __iter__(self):
        for tablename in self.tables:
            yield self[tablename]

    def __getattr__(self, key):
        if getattr(self,'_lazy_tables') and \
                key in ogetattr(self,'_LAZY_TABLES'):
            tablename, fields, args = self._LAZY_TABLES.pop(key)
            return self.lazy_define_table(tablename,*fields,**args)
        return super(DAL, self).__getattr__(key)

    def __setattr__(self, key, value):
        if key[:1]!='_' and key in self:
            raise SyntaxError(
                'Object %s exists and cannot be redefined' % key)
        return super(DAL, self).__setattr__(key, value)

    def __repr__(self):
        if hasattr(self,'_uri'):
            return '<DAL uri="%s">' % hide_password(self._adapter.uri)
        else:
            return '<DAL db_uid="%s">' % self._db_uid

    def smart_query(self,fields,text):
        return Set(self, smart_query(fields,text))

    def __call__(self, query=None, ignore_common_filters=None):
        if isinstance(query,Table):
            query = self._adapter.id_query(query)
        elif isinstance(query,Field):
            query = query!=None
        elif isinstance(query, dict):
            icf = query.get("ignore_common_filters")
            if icf: ignore_common_filters = icf
        return Set(self, query, ignore_common_filters=ignore_common_filters)

    def commit(self):
        self._adapter.commit()

    def rollback(self):
        self._adapter.rollback()

    def close(self):
        self._adapter.close()
        if self._db_uid in THREAD_LOCAL.db_instances:
            db_group = THREAD_LOCAL.db_instances[self._db_uid]
            db_group.remove(self)
            if not db_group:
                del THREAD_LOCAL.db_instances[self._db_uid]

    def executesql(self, query, placeholders=None, as_dict=False,
                   fields=None, colnames=None, as_ordered_dict=False):
        """
        Executes an arbitrary query

        Args:
            query (str): the query to submit to the backend
            placeholders: is optional and will always be None.
                If using raw SQL with placeholders, placeholders may be
                a sequence of values to be substituted in
                or, (if supported by the DB driver), a dictionary with keys
                matching named placeholders in your SQL.
            as_dict: will always be None when using DAL.
                If using raw SQL can be set to True and the results cursor
                returned by the DB driver will be converted to a sequence of
                dictionaries keyed with the db field names. Results returned
                with as_dict=True are the same as those returned when applying
                .to_list() to a DAL query.  If "as_ordered_dict"=True the
                behaviour is the same as when "as_dict"=True with the keys
                (field names) guaranteed to be in the same order as returned
                by the select name executed on the database.
            fields: list of DAL Fields that match the fields returned from the
                DB. The Field objects should be part of one or more Table
                objects defined on the DAL object. The "fields" list can include
                one or more DAL Table objects in addition to or instead of
                including Field objects, or it can be just a single table
                (not in a list). In that case, the Field objects will be
                extracted from the table(s).

                Note:
                    if either `fields` or `colnames` is provided, the results
                    will be converted to a DAL `Rows` object using the
                    `db._adapter.parse()` method
            colnames: list of field names in tablename.fieldname format

        Note:
            It is also possible to specify both "fields" and the associated
            "colnames". In that case, "fields" can also include DAL Expression
            objects in addition to Field objects. For Field objects in "fields",
            the associated "colnames" must still be in tablename.fieldname
            format. For Expression objects in "fields", the associated
            "colnames" can be any arbitrary labels.

        DAL Table objects referred to by "fields" or "colnames" can be dummy
        tables and do not have to represent any real tables in the database.
        Also, note that the "fields" and "colnames" must be in the
        same order as the fields in the results cursor returned from the DB.

        """
        adapter = self._adapter
        if placeholders:
            adapter.execute(query, placeholders)
        else:
            adapter.execute(query)
        if as_dict or as_ordered_dict:
            if not hasattr(adapter.cursor,'description'):
                raise RuntimeError("database does not support executesql(...,as_dict=True)")
            # Non-DAL legacy db query, converts cursor results to dict.
            # sequence of 7-item sequences. each sequence tells about a column.
            # first item is always the field name according to Python Database API specs
            columns = adapter.cursor.description
            # reduce the column info down to just the field names
            fields = colnames or [f[0] for f in columns]
            if len(fields) != len(set(fields)):
                raise RuntimeError("Result set includes duplicate column names. Specify unique column names using the 'colnames' argument")
            #: avoid bytes strings in columns names (py3)
            if columns and not PY2:
                for i in range(0, len(fields)):
                    if isinstance(fields[i], bytes):
                        fields[i] = fields[i].decode("utf8")

            # will hold our finished resultset in a list
            data = adapter._fetchall()
            # convert the list for each row into a dictionary so it's
            # easier to work with. row['field_name'] rather than row[0]
            if as_ordered_dict:
                _dict = OrderedDict
            else:
                _dict = dict
            return [_dict(zip(fields,row)) for row in data]
        try:
            data = adapter._fetchall()
        except:
            return None
        if fields or colnames:
            fields = [] if fields is None else fields
            if not isinstance(fields, list):
                fields = [fields]
            extracted_fields = []
            for field in fields:
                if isinstance(field, Table):
                    extracted_fields.extend([f for f in field])
                else:
                    extracted_fields.append(field)
            if not colnames:
                colnames = ['%s.%s' % (f.tablename, f.name)
                            for f in extracted_fields]
            data = adapter.parse(
                data, fields=extracted_fields, colnames=colnames)
        return data

    def _remove_references_to(self, thistable):
        for table in self:
            table._referenced_by = [field for field in table._referenced_by
                                    if not field.table==thistable]

    def has_representer(self, name):
        return callable(self.representers.get(name))

    def represent(self, name, *args, **kwargs):
        return self.representers[name](*args, **kwargs)

    def export_to_csv_file(self, ofile, *args, **kwargs):
        step = long(kwargs.get('max_fetch_rows,',500))
        write_colnames = kwargs['write_colnames'] = \
            kwargs.get("write_colnames", True)
        for table in self.tables:
            ofile.write('TABLE %s\r\n' % table)
            query = self._adapter.id_query(self[table])
            nrows = self(query).count()
            kwargs['write_colnames'] = write_colnames
            for k in range(0,nrows,step):
                self(query).select(limitby=(k,k+step)).export_to_csv_file(
                    ofile, *args, **kwargs)
                kwargs['write_colnames'] = False
            ofile.write('\r\n\r\n')
        ofile.write('END')

    def import_from_csv_file(self, ifile, id_map=None, null='<NULL>',
                             unique='uuid', map_tablenames=None,
                             ignore_missing_tables=False,
                             *args, **kwargs):
        #if id_map is None: id_map={}
        id_offset = {} # only used if id_map is None
        map_tablenames = map_tablenames or {}
        for line in ifile:
            line = line.strip()
            if not line:
                continue
            elif line == 'END':
                return
            elif not line.startswith('TABLE ') or \
                    not line[6:] in self.tables:
                raise SyntaxError('invalid file format')
            else:
                tablename = line[6:]
                tablename = map_tablenames.get(tablename,tablename)
                if tablename is not None and tablename in self.tables:
                    self[tablename].import_from_csv_file(
                        ifile, id_map, null, unique, id_offset,
                        *args, **kwargs)
                elif tablename is None or ignore_missing_tables:
                    # skip all non-empty lines
                    for line in ifile:
                        if not line.strip():
                            break
                else:
                    raise RuntimeError("Unable to import table that does not exist.\nTry db.import_from_csv_file(..., map_tablenames={'table':'othertable'},ignore_missing_tables=True)")

    def can_join(self):
        return self._adapter.can_join()


def DAL_unpickler(db_uid):
    return DAL('<zombie>', db_uid=db_uid)


def DAL_pickler(db):
    return DAL_unpickler, (db._db_uid,)

copyreg.pickle(DAL, DAL_pickler, DAL_unpickler)<|MERGE_RESOLUTION|>--- conflicted
+++ resolved
@@ -133,26 +133,19 @@
 import urllib
 from uuid import uuid4
 
-<<<<<<< HEAD
-from ._compat import PY2, pickle, hashlib_md5, pjoin, ogetattr, osetattr, \
-    copyreg, integer_types, with_metaclass
-=======
-
-from ._compat import pickle, hashlib_md5, pjoin, ogetattr, osetattr, copyreg
->>>>>>> 75c38ced
+from ._compat import PY2, pickle, hashlib_md5, pjoin, copyreg, integer_types, \
+    with_metaclass
 from ._globals import GLOBAL_LOCKER, THREAD_LOCAL, DEFAULT
 from ._load import OrderedDict
-from .adapters import ADAPTERS
-from pydal.helpers.classes import BasicStorage2
-
-from .adapters.base import BaseAdapter
-from .helpers.classes import Serializable, SQLCallableList
+from .helpers.classes import Serializable, SQLCallableList, BasicStorage
 from .helpers.methods import hide_password, smart_query, auto_validators, \
     auto_represent
 from .helpers.regex import REGEX_PYTHON_KEYWORDS, REGEX_DBNAME, \
     REGEX_SEARCH_PATTERN, REGEX_SQUARE_BRACKETS
 from .helpers.serializers import serializers
 from .objects import Table, Field, Row, Set
+from .adapters import ADAPTERS
+from .adapters.base import BaseAdapter
 
 long = integer_types[-1]
 
@@ -182,11 +175,7 @@
         return obj
 
 
-<<<<<<< HEAD
-class DAL(with_metaclass(MetaDAL, Serializable)):
-=======
-class DAL(Serializable, BasicStorage2):
->>>>>>> 75c38ced
+class DAL(with_metaclass(MetaDAL, (Serializable, BasicStorage))):
     """
     An instance of this class represents a database connection
 
@@ -907,10 +896,10 @@
             yield self[tablename]
 
     def __getattr__(self, key):
-        if getattr(self,'_lazy_tables') and \
-                key in ogetattr(self,'_LAZY_TABLES'):
+        if getattr(self, '_lazy_tables') and \
+                key in object.__getattribute__(self, '_LAZY_TABLES'):
             tablename, fields, args = self._LAZY_TABLES.pop(key)
-            return self.lazy_define_table(tablename,*fields,**args)
+            return self.lazy_define_table(tablename, *fields, **args)
         return super(DAL, self).__getattr__(key)
 
     def __setattr__(self, key, value):
