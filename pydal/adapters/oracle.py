--- conflicted
+++ resolved
@@ -14,15 +14,6 @@
     dbengine = "oracle"
     drivers = ("cx_Oracle",)
 
-<<<<<<< HEAD
-    REGEX_CLOB = r"[^']*('[^']*'[^']*)*:(?P<clob>CLOB\('([^']+|'')*'\))"
-
-    def _initialize_(self):
-        super(Oracle, self)._initialize_()
-        self.ruri = self.uri.split("://", 1)[1]
-        if "threaded" not in self.driver_args:
-            self.driver_args["threaded"] = True
-=======
     cmd_fix = re.compile(
         "[^']*('[^']*'[^']*)*\:(?P<clob>(C|B)LOB\('([^']+|'')*'\))")
 
@@ -36,7 +27,6 @@
             self.driver_args['encoding'] = 'UTF-8'
         if 'nencoding' not in self.driver_args:
             self.driver_args['nencoding'] = 'UTF-8'
->>>>>>> a23d4801
 
     def connector(self):
         return self.driver.connect(self.ruri, **self.driver_args)
@@ -62,14 +52,9 @@
             m = re.match(self.REGEX_CLOB, command)
             if not m:
                 break
-<<<<<<< HEAD
-            command = command[: m.start("clob")] + str(i) + command[m.end("clob") :]
-            args.append(m.group("clob")[6:-2].replace("''", "'"))
-=======
             command = command[:m.start('clob')] + str(i) + \
                 command[m.end('clob'):]
             args = args + (m.group('clob')[6:-2].replace("''", "'"),)
->>>>>>> a23d4801
             i += 1
         if command[-1:] == ";":
             command = command[:-1]
@@ -102,20 +87,6 @@
         sequence_name = table._sequence_name
         trigger_name = table._trigger_name
         self.execute(query)
-<<<<<<< HEAD
-        self.execute(
-            "CREATE SEQUENCE %s START WITH 1 INCREMENT BY 1 NOMAXVALUE MINVALUE -1;"
-            % sequence_name
-        )
-        self.execute(
-            _trigger_sql
-            % dict(
-                trigger_name=trigger_name,
-                tablename=tablename,
-                sequence_name=sequence_name,
-                id=id_name,
-            )
-=======
         self.execute("""
             CREATE SEQUENCE %s START WITH 1 INCREMENT BY 1 NOMAXVALUE 
             MINVALUE -1;""" % sequence_name)
@@ -124,7 +95,6 @@
             tablename=self.dialect.quote(tablename),
             sequence_name=self.dialect.quote(sequence_name),
             id=self.dialect.quote(id_name))
->>>>>>> a23d4801
         )
 
     def _select_aux_execute(self, sql):
@@ -147,15 +117,9 @@
 
     def sqlsafe_table(self, tablename, original_tablename=None):
         if original_tablename is not None:
-<<<<<<< HEAD
-            return (self.dialect.quote_template + " " + self.dialect.quote_template) % (
-                original_tablename,
-                tablename,
-=======
             return '%s %s' % (
                 self.dialect.quote(original_tablename), 
                 self.dialect.quote(tablename)
->>>>>>> a23d4801
             )
         return self.dialect.quote(tablename)
 
@@ -178,16 +142,10 @@
         return self._expand(expression, field_type, colnames, query_env)
 
     def _build_value_for_insert(self, field, value, r_values):
-<<<<<<< HEAD
-        if field.type == "text":
-            r_values[":" + field._rname] = self.expand(value, field.type)
-            return ":" + field._rname
-=======
         if field.type is 'text':
             _rname = (field._rname[1]=='"') and field._rname[1:-1] or field._rname
             r_values[_rname] = value
             return ':' + _rname
->>>>>>> a23d4801
         return self.expand(value, field.type)
 
     def _update(self, table, query, fields):
@@ -206,18 +164,6 @@
     def _insert(self, table, fields):
         if fields:
             r_values = {}
-<<<<<<< HEAD
-            return (
-                self.dialect.insert(
-                    table._rname,
-                    ",".join(el[0]._rname for el in fields),
-                    ",".join(
-                        self._build_value_for_insert(f, v, r_values) for f, v in fields
-                    ),
-                ),
-                r_values,
-            )
-=======
             return self.dialect.insert(
                 table._rname,
                 ','.join(self.dialect.quote(el[0]._rname) for el in fields),
@@ -225,7 +171,6 @@
                     self._build_value_for_insert(f, v, r_values)
                     for f, v in fields)
                 ), r_values
->>>>>>> a23d4801
         return self.dialect.insert_empty(table._rname), None
 
     def insert(self, table, fields):
@@ -258,8 +203,6 @@
         (rid._table, rid._record) = (table, None)
         return rid
 
-<<<<<<< HEAD
-=======
     def _regex_select_as_parser(self, colname):
         return re.compile('\s+"(\S+)"').search(colname)
 
@@ -268,7 +211,6 @@
             # paging has added a trailing rownum column to be discarded
             rows = [row[:-1] for row in rows]
         return super(Oracle, self).parse(rows, fields, colnames, blob_decode, cacheable)
->>>>>>> a23d4801
 
 _trigger_sql = """
     CREATE OR REPLACE TRIGGER %(trigger_name)s BEFORE INSERT ON %(tablename)s FOR EACH ROW
