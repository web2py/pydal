--- conflicted
+++ resolved
@@ -121,10 +121,6 @@
 push:
 	hg push
 	git push
-<<<<<<< HEAD
-	git push mdipierro
-=======
->>>>>>> e46f9209
 tag:
 	git tag -l '$(S)'
 	hg tag -l '$(S)'
