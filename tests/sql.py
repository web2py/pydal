--- conflicted
+++ resolved
@@ -16,7 +16,6 @@
 from pydal.objects import Table, Expression, Row
 from ._compat import unittest
 from ._adapt import (
-<<<<<<< HEAD
     DEFAULT_URI,
     IS_POSTGRESQL,
     IS_SQLITE,
@@ -24,10 +23,9 @@
     IS_MYSQL,
     IS_TERADATA,
     IS_NOSQL,
+    IS_ORACLE,
 )
-=======
-    DEFAULT_URI, IS_POSTGRESQL, IS_SQLITE, IS_MSSQL, IS_MYSQL, IS_TERADATA, IS_ORACLE)
->>>>>>> a23d4801
+
 from ._helpers import DALtest
 
 long = integer_types[-1]
@@ -53,13 +51,8 @@
 
 
 def setUpModule():
-<<<<<<< HEAD
-    if IS_MYSQL or IS_TERADATA:
+    if IS_MYSQL or IS_TERADATA or IS_ORACLE:
         db = DAL(DEFAULT_URI, check_reserved=["all"])
-=======
-    if IS_MYSQL or IS_ORACLE or IS_TERADATA:
-        db = DAL(DEFAULT_URI, check_reserved=['all'])
->>>>>>> a23d4801
 
         def clean_table(db, tablename):
             try:
@@ -275,12 +268,6 @@
     def testRun(self):
         # Test all field types and their return values
         db = self.connect()
-<<<<<<< HEAD
-        for ft in ["string", "text", "password", "upload", "blob"]:
-            db.define_table("tt", Field("aa", ft, default=""))
-            self.assertEqual(db.tt.insert(aa="ö"), 1)
-            self.assertEqual(db().select(db.tt.aa)[0].aa, "ö")
-=======
         for ft in ['string', 'text', 'password', 'upload', 'blob']:
             db.define_table('tt', Field('aa', ft, default=''))
             self.assertEqual(db.tt.insert(aa='ö'), 1)
@@ -288,7 +275,6 @@
                 # only verify insert for LOB types in oracle;
                 # select may create seg fault in test env
                 self.assertEqual(db().select(db.tt.aa)[0].aa, 'ö')
->>>>>>> a23d4801
             db.tt.drop()
         db.define_table("tt", Field("aa", "integer", default=1))
         self.assertEqual(db.tt.insert(aa=3), 1)
@@ -372,20 +358,12 @@
         self.assertIs(colnames_fields[1], db.tt.c)
         db.tt.drop()
 
-<<<<<<< HEAD
-        db.define_table("tt", Field("aa", "time", default="11:30"))
-        t0 = datetime.time(10, 30, 55)
-        self.assertEqual(db.tt.insert(aa=t0), 1)
-        self.assertEqual(db().select(db.tt.aa)[0].aa, t0)
-        db.tt.drop()
-=======
         if not IS_ORACLE:
             db.define_table('tt', Field('aa', 'time', default='11:30'))
             t0 = datetime.time(10, 30, 55)
             self.assertEqual(db.tt.insert(aa=t0), 1)
             self.assertEqual(db().select(db.tt.aa)[0].aa, t0)
             db.tt.drop()
->>>>>>> a23d4801
 
         # aggregation type detection
         db.define_table(
@@ -643,14 +621,9 @@
             limitby=(1, 2),
         )
         self.assertEqual(len(result), 1)
-<<<<<<< HEAD
-        self.assertEqual(tuple(result.response[0]), ("3", 3))
-        result = db().select(db.tt.aa, db.tt.bb.sum(), groupby=db.tt.aa, limitby=(0, 3))
-=======
         self.assertEqual(tuple(result.response[0]), ('3', 3))
         result = db().select(db.tt.aa, db.tt.bb.sum(),
                              groupby=db.tt.aa, orderby=db.tt.aa, limitby=(0,3))
->>>>>>> a23d4801
         self.assertEqual(len(result), 3)
         self.assertEqual(tuple(result.response[2]), ("3", 3))
 
@@ -699,18 +672,6 @@
 
     def testCoalesce(self):
         db = self.connect()
-<<<<<<< HEAD
-        db.define_table("tt", Field("aa"), Field("bb"), Field("cc"), Field("dd"))
-        db.tt.insert(aa="xx")
-        db.tt.insert(aa="xx", bb="yy")
-        db.tt.insert(aa="xx", bb="yy", cc="zz")
-        db.tt.insert(aa="xx", bb="yy", cc="zz", dd="")
-        result = db(db.tt).select(db.tt.dd.coalesce(db.tt.cc, db.tt.bb, db.tt.aa))
-        self.assertEqual(result.response[0][0], "xx")
-        self.assertEqual(result.response[1][0], "yy")
-        self.assertEqual(result.response[2][0], "zz")
-        self.assertEqual(result.response[3][0], "")
-=======
         db.define_table('tt', Field('aa'), Field('bb'), Field('cc'), Field('dd'))
         db.tt.insert(aa='xx')
         db.tt.insert(aa='xx', bb='yy')
@@ -724,7 +685,6 @@
         self.assertEqual(result.response[2][0], 'zz')
         if not IS_ORACLE:
             self.assertEqual(result.response[3][0], '')
->>>>>>> a23d4801
         db.tt.drop()
 
         db.define_table("tt", Field("aa", "integer"), Field("bb"))
@@ -1273,13 +1233,6 @@
         self.assertEqual(db(db.tt.aa.epoch() < 365 * 24 * 3600).delete(), 1)
         db.tt.drop()
 
-<<<<<<< HEAD
-        db.define_table("tt", Field("aa", "time"))
-        t0 = datetime.time(10, 30, 55)
-        db.tt.insert(aa=t0)
-        self.assertEqual(db().select(db.tt.aa)[0].aa, t0)
-        db.tt.drop()
-=======
         # pure TIME types without dates are not possible in Oracle
         if not IS_ORACLE:
             db.define_table('tt', Field('aa', 'time'))
@@ -1287,7 +1240,6 @@
             db.tt.insert(aa=t0)
             self.assertEqual(db().select(db.tt.aa)[0].aa, t0)
             db.tt.drop()
->>>>>>> a23d4801
 
         db.define_table("tt", Field("aa", "date"))
         t0 = datetime.date.today()
@@ -1412,16 +1364,12 @@
         )
 
         for uv in update_vals:
-<<<<<<< HEAD
-            db.define_table("tt", Field("aa", "integer", default=0), Field("bb", uv[0]))
-=======
             if IS_ORACLE and (uv[0]=='time' or uv[0]=='text'): 
                 # oracle can have problems with this test on CLOBs
                 # and date-less "time" type is not supported
                 continue
             db.define_table('tt', Field('aa', 'integer', default=0),
                             Field('bb', uv[0]))
->>>>>>> a23d4801
             self.assertTrue(isinstance(db.tt.insert(bb=uv[1]), long))
             self.assertEqual(db(db.tt.aa + 1 == 1).select(db.tt.bb)[0].bb, uv[1])
             self.assertEqual(db(db.tt.aa + 1 == 1).update(bb=uv[2]), 1)
@@ -1468,14 +1416,9 @@
         op1 = (sum / count).with_alias("tot")
         self.assertEqual(db(t0).select(op).first()[op], 2)
         self.assertEqual(db(t0).select(op1).first()[op1], 2)
-<<<<<<< HEAD
-        self.assertEqual(db(t0).select(op1).first()["tot"], 2)
-        op2 = avg * count
-=======
         print('DICT',db(t0).select(op1).as_dict())
         self.assertEqual(db(t0).select(op1).first()['tot'], 2)
-        op2 = avg*count
->>>>>>> a23d4801
+        op2 = avg * count
         self.assertEqual(db(t0).select(op2).first()[op2], 6)
         # the following is not possible at least on sqlite
         sum = db.t0.vv.sum().with_alias("s")
@@ -1487,24 +1430,12 @@
 class TestTableAliasing(DALtest):
     def testRun(self):
         db = self.connect()
-<<<<<<< HEAD
-        db.define_table("t1", Field("aa"))
-        db.define_table(
-            "t2",
-            Field("pk", type="id", unique=True, notnull=True),
-            Field("bb", type="integer"),
-            rname="tt",
-        )
-        tab1 = db.t1.with_alias("test1")
-        tab2 = db.t2.with_alias("test2")
-=======
         db.define_table('t1', Field('aa'))        
         db.define_table('t2',
             Field('pk', type='id', unique=True, notnull=True),
             Field('bb', type='integer'), rname='tt')
         tab1 = db.t1.with_alias('test1')
         tab2 = db.t2.with_alias('test2')
->>>>>>> a23d4801
         self.assertIs(tab2.id, tab2.pk)
         self.assertIs(tab2._id, tab2.pk)
         self.assertEqual(tab1._dalname, "t1")
@@ -2277,20 +2208,6 @@
 class TestSelectAsDict(DALtest):
     def testSelect(self):
         db = self.connect()
-<<<<<<< HEAD
-        db.define_table(
-            "a_table", Field("b_field"), Field("a_field"),
-        )
-        db.a_table.insert(a_field="aa1", b_field="bb1")
-        rtn = db.executesql("SELECT id, b_field, a_field FROM a_table", as_dict=True)
-        self.assertEqual(rtn[0]["b_field"], "bb1")
-        rtn = db.executesql(
-            "SELECT id, b_field, a_field FROM a_table", as_ordered_dict=True
-        )
-        self.assertEqual(rtn[0]["b_field"], "bb1")
-        self.assertEqual(list(rtn[0].keys()), ["id", "b_field", "a_field"])
-=======
-
         if IS_ORACLE:
             # if lowercase fieldnames desired in return, must be quoted in oracle
             db.define_table(
@@ -2317,47 +2234,10 @@
             rtn = db.executesql("SELECT id, b_field, a_field FROM a_table", as_ordered_dict=True)
             self.assertEqual(rtn[0]['b_field'], 'bb1')
             self.assertEqual(list(rtn[0].keys()), ['id', 'b_field', 'a_field'])
->>>>>>> a23d4801
 
 
 class TestExecuteSQL(DALtest):
     def testSelect(self):
-<<<<<<< HEAD
-        db = self.connect(DEFAULT_URI, entity_quoting=False)
-        db.define_table(
-            "a_table", Field("b_field"), Field("a_field"),
-        )
-        db.a_table.insert(a_field="aa1", b_field="bb1")
-        rtn = db.executesql("SELECT id, b_field, a_field FROM a_table", as_dict=True)
-        self.assertEqual(rtn[0]["b_field"], "bb1")
-        rtn = db.executesql(
-            "SELECT id, b_field, a_field FROM a_table", as_ordered_dict=True
-        )
-        self.assertEqual(rtn[0]["b_field"], "bb1")
-        self.assertEqual(rtn[0]["b_field"], "bb1")
-        self.assertEqual(list(rtn[0].keys()), ["id", "b_field", "a_field"])
-
-        rtn = db.executesql(
-            "select id, b_field, a_field from a_table", fields=db.a_table
-        )
-        self.assertTrue(all(x in rtn[0].keys() for x in ["id", "b_field", "a_field"]))
-        self.assertEqual(rtn[0].b_field, "bb1")
-
-        rtn = db.executesql(
-            "select id, b_field, a_field from a_table",
-            fields=db.a_table,
-            colnames=["a_table.id", "a_table.b_field", "a_table.a_field"],
-        )
-
-        self.assertTrue(all(x in rtn[0].keys() for x in ["id", "b_field", "a_field"]))
-        self.assertEqual(rtn[0].b_field, "bb1")
-        rtn = db.executesql(
-            "select COUNT(*) from a_table",
-            fields=[db.a_table.id.count()],
-            colnames=["foo"],
-        )
-        self.assertEqual(rtn[0].foo, 1)
-=======
         if IS_ORACLE:
             # see note on prior test
             db = self.connect(DEFAULT_URI, entity_quoting=True)
@@ -2412,7 +2292,6 @@
             self.assertEqual(rtn[0].b_field, 'bb1')
             rtn = db.executesql("select COUNT(*) from a_table", fields=[db.a_table.id.count()], colnames=['foo'])
             self.assertEqual(rtn[0].foo, 1)
->>>>>>> a23d4801
 
 
 class TestRNameTable(DALtest):
@@ -2420,11 +2299,6 @@
 
     def testSelect(self):
         db = self.connect()
-<<<<<<< HEAD
-        rname = "a_very_complicated_tablename"
-        db.define_table("easy_name", Field("a_field"), rname=rname)
-        rtn = db.easy_name.insert(a_field="a")
-=======
         rname = 'a_very_complicated_tablename'
         if IS_ORACLE:
             # name size limitations
@@ -2435,7 +2309,6 @@
             rname=rname
             )
         rtn = db.easy_name.insert(a_field='a')
->>>>>>> a23d4801
         self.assertEqual(rtn.id, 1)
         rtn = db(db.easy_name.a_field == "a").select()
         self.assertEqual(len(rtn), 1)
@@ -2872,20 +2745,12 @@
 
     def testRun(self):
         db = self.connect()
-<<<<<<< HEAD
-        rname = "a_very_complicated_fieldname"
-        for ft in ["string", "text", "password", "upload", "blob"]:
-            db.define_table("tt", Field("aa", ft, default="", rname=rname))
-            self.assertEqual(db.tt.insert(aa="x"), 1)
-            self.assertEqual(db().select(db.tt.aa)[0].aa, "x")
-=======
         rname = 'a_very_complicated_fieldname'
         for ft in ['string', 'text', 'password', 'upload', 'blob']:
             db.define_table('tt', Field('aa', ft, default='', rname=rname))
             self.assertEqual(db.tt.insert(aa='x'), 1)
             if not IS_ORACLE:
                 self.assertEqual(db().select(db.tt.aa)[0].aa, 'x')
->>>>>>> a23d4801
             db.tt.drop()
         db.define_table("tt", Field("aa", "integer", default=1, rname=rname))
         self.assertEqual(db.tt.insert(aa=3), 1)
@@ -2899,15 +2764,6 @@
         self.assertEqual(db.tt.insert(aa=True), 1)
         self.assertEqual(db().select(db.tt.aa)[0].aa, True)
         db.tt.drop()
-<<<<<<< HEAD
-        db.define_table("tt", Field("aa", "json", default={}, rname=rname))
-        self.assertEqual(db.tt.insert(aa={}), 1)
-        self.assertEqual(db().select(db.tt.aa)[0].aa, {})
-        db.tt.drop()
-        db.define_table(
-            "tt", Field("aa", "date", default=datetime.date.today(), rname=rname)
-        )
-=======
         if not IS_ORACLE:
             db.define_table('tt', Field('aa', 'json', default={}, rname=rname))
             self.assertEqual(db.tt.insert(aa={}), 1)
@@ -2915,7 +2771,6 @@
             db.tt.drop()
         db.define_table('tt', Field('aa', 'date',
                         default=datetime.date.today(), rname=rname))
->>>>>>> a23d4801
         t0 = datetime.date.today()
         self.assertEqual(db.tt.insert(aa=t0), 1)
         self.assertEqual(db().select(db.tt.aa)[0].aa, t0)
@@ -2952,19 +2807,10 @@
         self.assertEqual(row.c(), t0)
 
         db.tt.drop()
-<<<<<<< HEAD
         db.define_table("tt", Field("aa", "time", default="11:30", rname=rname))
         t0 = datetime.time(10, 30, 55)
         self.assertEqual(db.tt.insert(aa=t0), 1)
         self.assertEqual(db().select(db.tt.aa)[0].aa, t0)
-=======
-
-        if not IS_ORACLE:
-            db.define_table('tt', Field('aa', 'time', default='11:30', rname=rname))
-            t0 = datetime.time(10, 30, 55)
-            self.assertEqual(db.tt.insert(aa=t0), 1)
-            self.assertEqual(db().select(db.tt.aa)[0].aa, t0)
->>>>>>> a23d4801
 
     def testInsert(self):
         db = self.connect()
@@ -3445,14 +3291,6 @@
         t0.drop()
 
         import zlib
-<<<<<<< HEAD
-
-        compressed = SQLCustomType(
-            type="text",
-            native="text",
-            encoder=(lambda x: zlib.compress(x or "", 1)),
-            decoder=(lambda x: zlib.decompress(x)),
-=======
         native = 'text'
         if IS_ORACLE:
             native = 'CLOB'
@@ -3461,7 +3299,6 @@
              native=native,
              encoder =(lambda x: zlib.compress(x or '', 1)),
              decoder = (lambda x: zlib.decompress(x))
->>>>>>> a23d4801
         )
         t1 = db.define_table("t0", Field("cdata", compressed))
         # r_id=t1.insert(cdata="car")
@@ -3502,11 +3339,6 @@
 
     def testRowExtra(self):
         db = self.connect(check_reserved=None, lazy_tables=True)
-<<<<<<< HEAD
-        tt = db.define_table("tt", Field("value", "integer"))
-        db.tt.insert(value=1)
-        row = db(db.tt).select("value").first()
-=======
         if IS_ORACLE:
             # lazy use is difficult in Oracle if using cased (non-upper) fields
             tt = db.define_table('tt',  Field('VALUE', 'integer'))
@@ -3515,7 +3347,6 @@
             tt = db.define_table('tt',  Field('value', 'integer'))
             db.tt.insert(value=1)
         row = db(db.tt).select('value').first()
->>>>>>> a23d4801
         self.assertEqual(row.value, 1)
 
 
@@ -3626,20 +3457,12 @@
             c.close()
         db3._adapter.POOLS[DEFAULT_URI] = []
         # Clean close if a connection is broken (closed explicity)
-<<<<<<< HEAD
-        for a in range(10):
-            db4 = DAL(DEFAULT_URI, check_reserved=["all"], pool_size=5)
-            db4._adapter.connection.close()
-            db4.close()
-        self.assertEqual(len(db4._adapter.POOLS[DEFAULT_URI]), 0)
-=======
         if not IS_ORACLE:
             for a in range(10):
                 db4 = DAL(DEFAULT_URI, check_reserved=['all'], pool_size=5)
                 db4._adapter.connection.close()
                 db4.close()
             self.assertEqual(len(db4._adapter.POOLS[DEFAULT_URI]), 0)
->>>>>>> a23d4801
 
 
 class TestSerializers(DALtest):
