--- conflicted
+++ resolved
@@ -443,7 +443,6 @@
         db.t0.drop()
         db.close()
 
-<<<<<<< HEAD
     def testGroupByAndDistinct(self):
         db = DAL(DEFAULT_URI, check_reserved=['all'])
         db.define_table('tt',
@@ -517,7 +516,10 @@
         sum=db.tt.bb.sum()
         result = db(db.tt).select(count, sum)
         self.assertEqual(tuple(result.response[0]), (4, 23))
-=======
+
+        db.tt.drop()
+        db.close()
+
     def testCoalesce(self):
         db = DAL(DEFAULT_URI, check_reserved=['all'])
         db.define_table('tt', Field('aa'), Field('bb'), Field('cc'), Field('dd'))
@@ -538,7 +540,6 @@
         result = db(db.tt).select(db.tt.aa.coalesce_zero())
         self.assertEqual(result.response[0][0], 0)
         self.assertEqual(result.response[1][0], 1)
->>>>>>> c310aec1
 
         db.tt.drop()
         db.close()
