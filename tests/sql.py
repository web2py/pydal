--- conflicted
+++ resolved
@@ -235,16 +235,11 @@
         db = self.connect()
         for ft in ['string', 'text', 'password', 'upload', 'blob']:
             db.define_table('tt', Field('aa', ft, default=''))
-<<<<<<< HEAD
-            self.assertEqual(db.tt.insert(aa='x'), 1)
+            self.assertEqual(db.tt.insert(aa='ö'), 1)
             if not (IS_ORACLE and (ft=='text' or ft=='blob')): 
                 # only verify insert for LOB types in oracle;
                 # select may throw errors in test
-                self.assertEqual(db().select(db.tt.aa)[0].aa, 'x')
-=======
-            self.assertEqual(db.tt.insert(aa='ö'), 1)
-            self.assertEqual(db().select(db.tt.aa)[0].aa, 'ö')
->>>>>>> 977ab169
+                self.assertEqual(db().select(db.tt.aa)[0].aa, 'ö')
             db.tt.drop()
         db.define_table('tt', Field('aa', 'integer', default=1))
         self.assertEqual(db.tt.insert(aa=3), 1)
