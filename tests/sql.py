--- conflicted
+++ resolved
@@ -15,12 +15,8 @@
 from pydal.objects import Table
 from ._compat import unittest
 from ._adapt import (
-<<<<<<< HEAD
-    DEFAULT_URI, IS_POSTGRESQL, IS_SQLITE, IS_MSSQL, IS_MYSQL, _quote)
+    DEFAULT_URI, IS_POSTGRESQL, IS_SQLITE, IS_MSSQL, IS_MYSQL, IS_TERADATA, _quote)
 from ._helpers import DALtest
-=======
-    DEFAULT_URI, IS_POSTGRESQL, IS_SQLITE, IS_MSSQL, IS_MYSQL, IS_TERADATA, _quote)
->>>>>>> 32826e10
 
 long = integer_types[-1]
 
