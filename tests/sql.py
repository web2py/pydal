--- conflicted
+++ resolved
@@ -15,12 +15,7 @@
 from pydal.objects import Table, Expression, Row
 from ._compat import unittest
 from ._adapt import (
-<<<<<<< HEAD
     DEFAULT_URI, IS_POSTGRESQL, IS_SQLITE, IS_MSSQL, IS_MYSQL, IS_TERADATA)
-=======
-    DEFAULT_URI, IS_POSTGRESQL, IS_SQLITE, IS_MSSQL, IS_MYSQL, IS_TERADATA,
-    _quote)
->>>>>>> 461a8543
 from ._helpers import DALtest
 
 long = integer_types[-1]
