--- conflicted
+++ resolved
@@ -1654,10 +1654,6 @@
         db.t0.drop()
         return
 
-<<<<<<< HEAD
-
-=======
->>>>>>> 63e9b2b6
 class TestRedefine(unittest.TestCase):
 
     def testRun(self):
@@ -1672,7 +1668,6 @@
         self.assertTrue('code_a' in db['t_a'])
         return
 
-<<<<<<< HEAD
 class TestUpdateInsert(unittest.TestCase):
 
     def testRun(self):
@@ -1708,9 +1703,6 @@
         self.assertTrue(ctr == len(items))
         return
 
-
-=======
->>>>>>> 63e9b2b6
 if __name__ == '__main__':
     unittest.main()
     tearDownModule()