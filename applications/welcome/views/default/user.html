--- conflicted
+++ resolved
@@ -4,11 +4,7 @@
 {{
 if request.args(0)=='login':
     if not 'register' in auth.settings.actions_disabled:
-<<<<<<< HEAD
-        form.add_button(T('Register'),URL(args='register'),_class='btn')
-=======
         form.add_button(T('Register'),URL(args='register', vars={'_next': request.vars._next} if request.vars._next else None),_class='btn')
->>>>>>> e46f9209
     pass
     if not 'request_reset_password' in auth.settings.actions_disabled:
         form.add_button(T('Lost Password'),URL(args='request_reset_password'),_class='btn')
