{{extend 'layout.html'}}
<!-- begin "edit" block -->
{{
  def shortcut(combo, description):
    return XML('<li><span class="teletype-text">%s</span><span>%s</span></li>' % (combo, description))
}}
{{if TEXT_EDITOR == 'amy':}}
{{include 'default/amy_ajax.html'}}
{{elif TEXT_EDITOR == 'codemirror':}}
{{cm=URL('static','codemirror')}}
<link rel="stylesheet" href="{{=cm}}/lib/codemirror.css">
<link rel="stylesheet" href="{{=cm}}/theme/web2py.css">
<script src="{{=cm}}/lib/codemirror.js"></script>
<script src="{{=cm}}/mode/clike/clike.js"></script>
{{if TEXT_EDITOR_KEYBINDING == 'emacs':}}<script src="{{=cm}}/keymap/emacs.js"></script>{{pass}}
{{if TEXT_EDITOR_KEYBINDING == 'vi':}}<script src="{{=cm}}/keymap/vim.js"></script>{{pass}}
<script src="{{=cm}}/mode/python/python.js"></script>
<script src="{{=cm}}/mode/xml/xml.js"></script>
<script src="{{=cm}}/mode/css/css.js"></script>
<script src="{{=cm}}/mode/javascript/javascript.js"></script>
<script src="{{=cm}}/mode/htmlmixed/htmlmixed.js"></script>
<script src="{{=cm}}/lib/util/search.js"></script>
<script src="{{=cm}}/lib/util/searchcursor.js"></script>
<script src="{{=cm}}/lib/util/dialog.js"></script>
<link rel="stylesheet" href="{{=cm}}/lib/util/dialog.css">
<script src="{{=cm}}/emmet.min.js"></script>
<script language="Javascript" type="text/javascript" src="{{=URL('static','js/ajax_editor.js')}}"></script>
<<<<<<< HEAD
=======
<script language="Javascript" type="text/javascript">
jQuery(document).ready(function(){
     doListBreakpoints({{=XML("'%s','%s://%s%s'" % (filename, 
                request.env['wsgi_url_scheme'], request.env['http_host'],
                URL(c='debug', f='list_breakpoints')))}});
});
</script>
>>>>>>> e46f9209
{{elif TEXT_EDITOR == 'ace':}}
<script src="{{=URL(r=request,c='static',f='ace/src/ace.js')}}" type="text/javascript" charset="utf-8"></script>
<script src="{{=URL(r=request,c='static',f='ace/src/theme-%s.js' % TEXT_EDITOR_THEME)}}" type="text/javascript" charset="utf-8"></script>
<script>var theme = "ace/theme/{{=TEXT_EDITOR_THEME}}";</script>
    {{if filetype == 'python':}}
        <script src="{{=URL(r=request,c='static',f='ace/src/mode-python.js')}}" type="text/javascript" charset="utf-8"></script>
        <script>
            var mode = require("ace/mode/python").Mode;
        </script>
    {{elif filetype in ('html', 'load'):}}
        <script src="{{=URL(r=request,c='static',f='ace/src/mode-html.js')}}" type="text/javascript" charset="utf-8"></script>
        <script>
            var mode = require("ace/mode/html").Mode;
        </script>
    {{elif filetype == 'js':}}
        <script src="{{=URL(r=request,c='static',f='ace/src/mode-javascript.js')}}" type="text/javascript" charset="utf-8"></script>
        <script>
            var mode = require("ace/mode/javascript").Mode;
        </script>
    {{elif filetype == 'css':}}
        <script src="{{=URL(r=request,c='static',f='ace/src/mode-css.js')}}" type="text/javascript" charset="utf-8"></script>
        <script>
            var mode = require("ace/mode/css").Mode;
        </script>
    {{else:}}
        <script src="{{=URL(r=request,c='static',f='ace/src/mode-text.js')}}" type="text/javascript" charset="utf-8"></script>
        <script>
            var mode = require("ace/mode/text").Mode;
        </script>
    {{pass}}
    {{if TEXT_EDITOR_KEYBINDING == 'emacs':}}
        <script src="{{=URL(r=request,c='static',f='ace/src/keybinding-emacs.js')}}" type="text/javascript" charset="utf-8"></script>
        <script>
            var keybinding = require("ace/keyboard/keybinding/emacs").Emacs;
        </script>
    {{elif TEXT_EDITOR_KEYBINDING == 'vi':}}
        <script src="{{=URL(r=request,c='static',f='ace/src/keybinding-vi.js')}}" type="text/javascript" charset="utf-8"></script>
        <script>
            var keybinding = require("ace/keyboard/keybinding/vim").Vim;
        </script>
    {{else:}}
        <script>
            var keybinding = null;
        </script>
    {{pass}}
<script language="Javascript" type="text/javascript" src="{{=URL('static','js/ajax_editor.js')}}"></script>
{{else:}}
<script language="Javascript" type="text/javascript" src="{{=URL(r=request,c='static',f='edit_area/edit_area_full.js')}}"></script><script language="Javascript" type="text/javascript">
editAreaLoader.init({id: "body",start_highlight: true,allow_resize: "both",allow_toggle: {{=editarea_preferences['ALLOW_TOGGLE']}},language: "en",syntax: "{{=filetype}}",replace_tab_by_spaces: {{=editarea_preferences['REPLACE_TAB_BY_SPACES']}}, font_size: {{=editarea_preferences['FONT_SIZE']}}, fullscreen: {{=editarea_preferences['FULL_SCREEN']}}, display: "{{=editarea_preferences['DISPLAY']}}", show_line_colors: true, word_wrap: true, save_callback: "doClickSave" {{if filetype=='html':}},plugins: "zencoding"{{pass}} });
</script>
<script language="Javascript" type="text/javascript" src="{{=URL('static','js/ajax_editor.js')}}"></script>
<script language="Javascript" type="text/javascript">
jQuery(document).ready(function(){
     setTimeout("keepalive('{{=URL('keepalive')}}')",10000);
});
</script>
{{pass}}

{{block sectionclass}}edit{{end}}

<h2>{{=T('Editing file "%s"',filename)}}</h2>

{{if functions:}}
  <p class="formfield well well-small">
<span style="text-align:left;" id="exposed">
  {{=B(T('exposes:'))}} {{=XML(', '.join([A(f,_href=URL(a=app,c=controller,f=f)).xml() for f in functions]))}}
</span>
  {{if editviewlinks:}}<br/>
  {{=B(T('edit views:'))}}
  {{=XML(', '.join([v.xml() for v in editviewlinks]))}}
  {{pass}}
  </p>
{{pass}}
<div class='row-fluid'>
<p class="right controls pull-right">
  {{if filetype=='python':}}
      {{=A(SPAN(T('toggle breakpoint')),
           _value="breakpoint", _name="breakpoint",
           _onclick="return doToggleBreakpoint('%s','%s://%s%s',null);" % (filename, 
                request.env['wsgi_url_scheme'], request.env['http_host'],
                URL(c='debug', f='toggle_breakpoint')),
           _class="button special btn btn-inverse")}}
  {{pass}}  
  {{=button(URL('design',args=request.vars.app if request.vars.app else request.args[0], anchor=request.vars.id), T('back'))}}
  {{if edit_controller:}}
  {{=button(edit_controller, T('edit controller'))}}
  {{pass}}
  {{if view_link:}}
  {{=button(view_link, T('try view'))}}
  {{pass}}
  {{if request.args[1]=='models':}}
  <a class="button btn" href="http://www.web2py.com/sqldesigner" target="_blank"><span>{{=T('online designer')}}</span></a>
  {{pass}}
  <a class="button btn" href="http://www.web2py.com/examples/static/epydoc/index.html" target="_blank"><span>{{=T('docs')}}</span></a>
</p>
</div>
<div id="editor_area">
  <form action="{{=URL('edit',args=filename)}}" method="post" name="editform" id="editform">
	<div class="editor-bar-column">
		<label>{{=T('Save file:')}}</label>
		<a value="save" name="save" onclick="return doClickSave();" class="icon saveicon btn btn-mini" style="background-image: -webkit-linear-gradient(top,white,#E6E6E6);">
		{{=IMG(_src=URL('static', 'images/save_icon.png'), _alt=T('Save'))}}
		</a>
	</div>
	<div class="editor-bar-column">
		<div class="row-fluid">
			<div class="span7">
				<label>{{=T('Saved file hash:')}}</label>
				<input type="input" name="file_hash" value="{{=file_hash}}" class="input-long uneditable-input" readonly="readonly"/>
			</div>
			<div class="span5">
				<label>{{=T('Last saved on:')}}</label>
				<input type="input" name="saved_on" value="{{=saved_on}}" class="input-normal uneditable-input" readonly="readonly"/>
			</div>
		</div>
	</div>
    {{if TEXT_EDITOR == 'amy':}}
    <textarea style="width: auto; height:400px;direction:ltr;" rows="58" cols="100" -amy-enabled="true" id="body" name="data">{{=data}}</textarea>
    <script>window.eamy = eamy;</script>
    {{elif TEXT_EDITOR == 'codemirror':}}
    <textarea style="width: auto; height:auto; direction:ltr;" id="body" name="data">{{=data}}</textarea>
    <script>
      function isFullScreen(instance) {
          return /\bCodeMirror-fullscreen\b/.test(instance.getWrapperElement().className);
      }
      function winHeight() {
          return window.innerHeight || (document.documentElement || document.body).clientHeight;
      }
      function setFullScreen(instance, full) {
          var wrap = instance.getWrapperElement(), scroll = instance.getScrollerElement();
          if (full) {
              wrap.className += " CodeMirror-fullscreen";
              scroll.style.height = winHeight() + "px";
              document.documentElement.style.overflow = "hidden";
          } else {
              wrap.className = wrap.className.replace(" CodeMirror-fullscreen", "");
              scroll.style.height = "";
              document.documentElement.style.overflow = "";
          }
          instance.refresh();
      }
      CodeMirror.connect(window, "resize", function() {
          var showing = document.body.getElementsByClassName("CodeMirror-fullscreen")[0];
          if (!showing) return;
          showing.CodeMirror.getScrollerElement().style.height = winHeight() + "px";
      });
      // must be here or break emmet/zencoding
      CodeMirror.defaults.extraKeys["Ctrl-S"] = 
        function(instance) {doClickSave();};
      CodeMirror.defaults.extraKeys["Ctrl-F11"]= 
        function(instance) {
          setFullScreen(instance, !isFullScreen(instance));};
      {{if filetype=='python':}}      
      CodeMirror.defaults.extraKeys["Tab"] = "indentMore";
      {{pass}}
      CodeMirror.defaults.extraKeys["Esc"]=
        function(instance) {
          if (isFullScreen(instance)) 
             setFullScreen(instance, false);};
      var cm_opts = {
        {{if filetype=='html':}}
          mode : "text/html", lineNumbers : true, 
          profile: 'xhtml',
        {{else:}}
          mode: { name: '{{=filetype}}'{{if filetype=='python':}},version: 2,singleLineStringErrors: false{{pass}} },
        {{pass}}
        lineNumbers: true,
        indentUnit: 4,
        theme: "web2py",
        tabMode: "shift",
        lineWrapping: true,
        {{if TEXT_EDITOR_KEYBINDING == 'emacs':}}keyMap: "emacs",{{pass}}
        {{if TEXT_EDITOR_KEYBINDING == 'vi':}}keyMap: "vim",{{pass}}
        matchBrackets: true,
        autofocus: true,
        onCursorActivity: function() {
            editor.setLineClass(hlLine, null, null);
<<<<<<< HEAD
            hlLine = editor.setLineClass(editor.getCursor().line, null, "activeline");}
=======
            hlLine = editor.setLineClass(editor.getCursor().line, null, "activeline");},
        onGutterClick: function(cm, n) {
            sel = {start: n, end: n, data: ''};
            doToggleBreakpoint({{=XML("'%s','%s://%s%s',sel" % (filename, 
                request.env['wsgi_url_scheme'], request.env['http_host'],
                URL(c='debug', f='toggle_breakpoint')))}});
          }
>>>>>>> e46f9209
      };
      var editor = CodeMirror.fromTextArea(
         document.getElementById("body"),cm_opts);
      var hlLine = editor.setLineClass(0, "activeline");
      window.mirror = editor;
      jQuery(function(){jQuery('.CodeMirror-scroll').css("height","auto").css("overflow-x","auto");});
    </script>
    {{elif TEXT_EDITOR == 'ace':}}
    <div id="editor" style="height: 500px; width: auto; position: relative">{{=data}}</div>
<script>
window.onload = function() {
    var editor = ace.edit("editor");
    editor.setTheme(theme);
    editor.getSession().setMode(new mode());
    if (keybinding) {
        editor.setKeyboardHandler(keybinding);
    }
	editor.commands.addCommand({
		name: 'saveFile',
		bindKey: {
			win: 'Ctrl-S',
			mac: 'Ctrl-S',
			sender: 'editor|cli'
		},
		exec: function(env, args, request) {
			doClickSave();
		}
	});
    window.ace_editor = editor;
};
</script>
    {{else:}}
    <textarea cols="80" rows="25" id="body" style="direction:ltr;" name="data">{{=data}}</textarea>
    <script>window.textarea = area.textarea;</script>
    {{pass}}
	<div class="editor-bar-bottom" style="margin-top:9px;">
		<button class="editbutton btn" onclick="window.location.reload(); return false">{{=T('restore')}}</button>
		{{=T('currently saved or')}}
		<button class="editbutton btn" type="submit" name="revert">{{=T('revert')}}</button>
		{{=T('to  previous version.')}}
	</div>
    <br/>
  </form>
</div>

<div class="row-fluid">
	<div class="help span4 alert alert-block alert-info">
		{{if TEXT_EDITOR=='edit_area' and filetype=='html':}}
		<h3>{{=T('Key bindings for ZenCoding Plugin')}}</h3>
		<ul class="keybindings unstyled">
			{{=shortcut('Ctrl+S', T('Save via Ajax'))}}
			{{=shortcut('Ctrl+,', T('Expand Abbreviation'))}}
			{{=shortcut('Ctrl+M', T('Match Pair'))}}
			{{=shortcut('Ctrl+H', T('Wrap with Abbreviation'))}}
			{{=shortcut('Shift+Ctrl+M', T('Merge Lines'))}}
			{{=shortcut('Ctrl+Shift+←', T('Previous Edit Point'))}}
			{{=shortcut('Ctrl+Shift+→', T('Next Edit Point'))}}
			{{=shortcut('Ctrl+Shift+↑', T('Go to Matching Pair'))}}
		</ul>
		{{elif TEXT_EDITOR == 'codemirror' and filetype=='html':}}
		<h3>{{=T('Key bindings for ZenCoding Plugin')}}</h3>
		<ul class="keybindings unstyled">
			{{=shortcut('Ctrl+S', T('Save via Ajax'))}}
			{{=shortcut('Ctrl+F11', T('Toggle Fullscreen'))}}
			{{=shortcut('Ctrl-F / Cmd-F', T('Start searching'))}}
			{{=shortcut('Ctrl-G / Cmd-G', T('Find Next'))}}
			{{=shortcut('Shift-Ctrl-G / Shift-Cmd-G', T('Find Previous'))}}
			{{=shortcut('Shift-Ctrl-F / Cmd-Option-F', T('Replace'))}}
			{{=shortcut('Shift-Ctrl-R / Shift-Cmd-Option-F', T('Replace All'))}}
			{{=shortcut('Tab', T('Expand Abbreviation'))}}
		</ul>
		{{elif TEXT_EDITOR == 'codemirror':}}
		<h3>{{=T("Key bindings")}}</h3>
		<ul class="keybindings unstyled">
			{{=shortcut('Ctrl+S', T('Save via Ajax'))}}
			{{=shortcut('Ctrl+F11', T('Toggle Fullscreen'))}}
			{{=shortcut('Ctrl-F / Cmd-F', T('Start searching'))}}
			{{=shortcut('Ctrl-G / Cmd-G', T('Find Next'))}}
			{{=shortcut('Shift-Ctrl-G / Shift-Cmd-G', T('Find Previous'))}}
			{{=shortcut('Shift-Ctrl-F / Cmd-Option-F', T('Replace'))}}
			{{=shortcut('Shift-Ctrl-R / Shift-Cmd-Option-F', T('Replace All'))}}
		</ul>
		{{else:}}
		<h3>{{=T("Key bindings")}}</h3>
		<ul class="keybindings unstyled">
			{{=shortcut('Ctrl+S', T('Save via Ajax'))}}
		</ul>
		{{pass}}
	</div>
</div>
<!-- end "edit" block --><|MERGE_RESOLUTION|>--- conflicted
+++ resolved
@@ -25,8 +25,6 @@
 <link rel="stylesheet" href="{{=cm}}/lib/util/dialog.css">
 <script src="{{=cm}}/emmet.min.js"></script>
 <script language="Javascript" type="text/javascript" src="{{=URL('static','js/ajax_editor.js')}}"></script>
-<<<<<<< HEAD
-=======
 <script language="Javascript" type="text/javascript">
 jQuery(document).ready(function(){
      doListBreakpoints({{=XML("'%s','%s://%s%s'" % (filename, 
@@ -34,7 +32,6 @@
                 URL(c='debug', f='list_breakpoints')))}});
 });
 </script>
->>>>>>> e46f9209
 {{elif TEXT_EDITOR == 'ace':}}
 <script src="{{=URL(r=request,c='static',f='ace/src/ace.js')}}" type="text/javascript" charset="utf-8"></script>
 <script src="{{=URL(r=request,c='static',f='ace/src/theme-%s.js' % TEXT_EDITOR_THEME)}}" type="text/javascript" charset="utf-8"></script>
@@ -212,9 +209,6 @@
         autofocus: true,
         onCursorActivity: function() {
             editor.setLineClass(hlLine, null, null);
-<<<<<<< HEAD
-            hlLine = editor.setLineClass(editor.getCursor().line, null, "activeline");}
-=======
             hlLine = editor.setLineClass(editor.getCursor().line, null, "activeline");},
         onGutterClick: function(cm, n) {
             sel = {start: n, end: n, data: ''};
@@ -222,7 +216,6 @@
                 request.env['wsgi_url_scheme'], request.env['http_host'],
                 URL(c='debug', f='toggle_breakpoint')))}});
           }
->>>>>>> e46f9209
       };
       var editor = CodeMirror.fromTextArea(
          document.getElementById("body"),cm_opts);
