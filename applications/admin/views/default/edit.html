--- conflicted
+++ resolved
@@ -296,11 +296,8 @@
     var ow = filesMenu.outerWidth();
     filesMenu.width(ow);
     $('#files').css('left', '-'+ow+'px');
-<<<<<<< HEAD
-=======
     $.web2py.trap_form('url', 'form');
     $('#form form').addClass('no_trap'); // Let to reuse the same form
->>>>>>> 338331aa
 });
 </script>
 <!-- Typeahead scripts here so the page load faster -->
