--- conflicted
+++ resolved
@@ -211,9 +211,6 @@
             response.flash = T("Unable to determine the line number!")
     except Exception, e:
         session.flash = str(e)
-<<<<<<< HEAD
-    return response.json({'ok': ok, 'lineno': lineno})
-=======
     return response.json({'ok': ok, 'lineno': lineno})
     
 def list_breakpoints():
@@ -237,4 +234,3 @@
         session.flash = str(e)
         ok = False
     return response.json({'ok': ok, 'breakpoints': breakpoints})
->>>>>>> e46f9209
