--- conflicted
+++ resolved
@@ -216,11 +216,7 @@
 
                 # Get existed OpenID user
                 user = db(
-<<<<<<< HEAD
-                    self.table_user.id == alt_login.user).select().first()
-=======
                     self.table_user.id == alt_login.oiduser).select().first()
->>>>>>> e46f9209
                 if user:
                     if current.session.w2popenid:
                         del(current.session.w2popenid)
@@ -237,11 +233,7 @@
         Get the matched OpenID for given
         """
         query = (
-<<<<<<< HEAD
-            (db.alt_logins.username == oid) & (db.alt_logins.type == type_))
-=======
             (db.alt_logins.username == oid) & (db.alt_logins.oidtype == type_))
->>>>>>> e46f9209
         alt_login = db(query).select().first()  # Get the OpenID record
         return alt_login
 
@@ -540,11 +532,7 @@
             self.database.define_table(self.table_oid_nonces_name,
                                        Field('server_url',
                                              'string', length=2047, required=True),
-<<<<<<< HEAD
-                                       Field('timestamp',
-=======
                                        Field('itimestamp',
->>>>>>> e46f9209
                                              'integer', required=True),
                                        Field('salt', 'string',
                                              length=40, required=True)
@@ -611,11 +599,7 @@
             return False
         else:
             db.oid_nonces.insert(server_url=server_url,
-<<<<<<< HEAD
-                                 timestamp=timestamp,
-=======
                                  itimestamp=timestamp,
->>>>>>> e46f9209
                                  salt=salt)
             return True
 
