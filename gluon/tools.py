#!/bin/python
# -*- coding: utf-8 -*-

"""
This file is part of the web2py Web Framework Copyrighted by Massimo Di Pierro <mdipierro@cs.depaul.edu>
License: LGPLv3 (http://www.gnu.org/licenses/lgpl.html)
"""

import base64
import cPickle
import datetime
import thread
import logging
import sys
import glob
import os
import re
import time
import traceback
import smtplib
import urllib
import urllib2
import Cookie
import cStringIO
import ConfigParser
from email import MIMEBase, MIMEMultipart, MIMEText, Encoders, Header, message_from_string, Charset

from gluon.contenttype import contenttype
from gluon.storage import Storage, StorageList, Settings, Messages
from gluon.utils import web2py_uuid
from gluon.fileutils import read_file, check_credentials
from gluon import *
from gluon.contrib.autolinks import expand_one
from gluon.contrib.markmin.markmin2html import \
    replace_at_urls, replace_autolinks, replace_components
from gluon.dal import Row, Set, Query

import gluon.serializers as serializers

try:
    # try stdlib (Python 2.6)
    import json as json_parser
except ImportError:
    try:
        # try external module
        import simplejson as json_parser
    except:
        # fallback to pure-Python module
        import gluon.contrib.simplejson as json_parser

__all__ = ['Mail', 'Auth', 'Recaptcha', 'Crud', 'Service', 'Wiki',
           'PluginManager', 'fetch', 'geocode', 'prettydate']

### mind there are two loggers here (logger and crud.settings.logger)!
logger = logging.getLogger("web2py")

DEFAULT = lambda: None


def getarg(position, default=None):
    args = current.request.args
    if position < 0 and len(args) >= -position:
        return args[position]
    elif position >= 0 and len(args) > position:
        return args[position]
    else:
        return default


def callback(actions, form, tablename=None):
    if actions:
        if tablename and isinstance(actions, dict):
            actions = actions.get(tablename, [])
        if not isinstance(actions, (list, tuple)):
            actions = [actions]
        [action(form) for action in actions]


def validators(*a):
    b = []
    for item in a:
        if isinstance(item, (list, tuple)):
            b = b + list(item)
        else:
            b.append(item)
    return b


def call_or_redirect(f, *args):
    if callable(f):
        redirect(f(*args))
    else:
        redirect(f)


def replace_id(url, form):
    if url:
        url = url.replace('[id]', str(form.vars.id))
        if url[0] == '/' or url[:4] == 'http':
            return url
    return URL(url)


class Mail(object):
    """
    Class for configuring and sending emails with alternative text / html
    body, multiple attachments and encryption support

    Works with SMTP and Google App Engine.
    """

    class Attachment(MIMEBase.MIMEBase):
        """
        Email attachment

        Arguments:

            payload: path to file or file-like object with read() method
            filename: name of the attachment stored in message; if set to
                      None, it will be fetched from payload path; file-like
                      object payload must have explicit filename specified
            content_id: id of the attachment; automatically contained within
                        < and >
            content_type: content type of the attachment; if set to None,
                          it will be fetched from filename using gluon.contenttype
                          module
            encoding: encoding of all strings passed to this function (except
                      attachment body)

        Content ID is used to identify attachments within the html body;
        in example, attached image with content ID 'photo' may be used in
        html message as a source of img tag <img src="cid:photo" />.

        Examples:

            #Create attachment from text file:
            attachment = Mail.Attachment('/path/to/file.txt')

            Content-Type: text/plain
            MIME-Version: 1.0
            Content-Disposition: attachment; filename="file.txt"
            Content-Transfer-Encoding: base64

            SOMEBASE64CONTENT=

            #Create attachment from image file with custom filename and cid:
            attachment = Mail.Attachment('/path/to/file.png',
                                             filename='photo.png',
                                             content_id='photo')

            Content-Type: image/png
            MIME-Version: 1.0
            Content-Disposition: attachment; filename="photo.png"
            Content-Id: <photo>
            Content-Transfer-Encoding: base64

            SOMEOTHERBASE64CONTENT=
        """

        def __init__(
            self,
            payload,
            filename=None,
            content_id=None,
            content_type=None,
                encoding='utf-8'):
            if isinstance(payload, str):
                if filename is None:
                    filename = os.path.basename(payload)
                payload = read_file(payload, 'rb')
            else:
                if filename is None:
                    raise Exception('Missing attachment name')
                payload = payload.read()
            filename = filename.encode(encoding)
            if content_type is None:
                content_type = contenttype(filename)
            self.my_filename = filename
            self.my_payload = payload
            MIMEBase.MIMEBase.__init__(self, *content_type.split('/', 1))
            self.set_payload(payload)
            self['Content-Disposition'] = 'attachment; filename="%s"' % filename
            if not content_id is None:
                self['Content-Id'] = '<%s>' % content_id.encode(encoding)
            Encoders.encode_base64(self)

    def __init__(self, server=None, sender=None, login=None, tls=True):
        """
        Main Mail object

        Arguments:

            server: SMTP server address in address:port notation
            sender: sender email address
            login: sender login name and password in login:password notation
                   or None if no authentication is required
            tls: enables/disables encryption (True by default)

        In Google App Engine use:

            server='gae'

        For sake of backward compatibility all fields are optional and default
        to None, however, to be able to send emails at least server and sender
        must be specified. They are available under following fields:

            mail.settings.server
            mail.settings.sender
            mail.settings.login

        When server is 'logging', email is logged but not sent (debug mode)

        Optionally you can use PGP encryption or X509:

            mail.settings.cipher_type = None
            mail.settings.gpg_home = None
            mail.settings.sign = True
            mail.settings.sign_passphrase = None
            mail.settings.encrypt = True
            mail.settings.x509_sign_keyfile = None
            mail.settings.x509_sign_certfile = None
            mail.settings.x509_nocerts = False
            mail.settings.x509_crypt_certfiles = None

            cipher_type       : None
                                gpg - need a python-pyme package and gpgme lib
                                x509 - smime
            gpg_home          : you can set a GNUPGHOME environment variable
                                to specify home of gnupg
            sign              : sign the message (True or False)
            sign_passphrase   : passphrase for key signing
            encrypt           : encrypt the message
                             ... x509 only ...
            x509_sign_keyfile : the signers private key filename (PEM format)
            x509_sign_certfile: the signers certificate filename (PEM format)
            x509_nocerts      : if True then no attached certificate in mail
            x509_crypt_certfiles: the certificates file to encrypt the messages
                                  with can be a file name or a list of
                                  file names (PEM format)

        Examples:

            #Create Mail object with authentication data for remote server:
            mail = Mail('example.com:25', 'me@example.com', 'me:password')
        """

        settings = self.settings = Settings()
        settings.server = server
        settings.sender = sender
        settings.login = login
        settings.tls = tls
        settings.hostname = None
        settings.ssl = False
        settings.cipher_type = None
        settings.gpg_home = None
        settings.sign = True
        settings.sign_passphrase = None
        settings.encrypt = True
        settings.x509_sign_keyfile = None
        settings.x509_sign_certfile = None
        settings.x509_nocerts = False
        settings.x509_crypt_certfiles = None
        settings.debug = False
        settings.lock_keys = True
        self.result = {}
        self.error = None

    def send(
        self,
        to,
        subject = '[no subject]',
        message = '[no message]',
        attachments=None,
        cc=None,
        bcc=None,
        reply_to=None,
        sender=None,
        encoding='utf-8',
        raw=False,
        headers={}
    ):
        """
        Sends an email using data specified in constructor

        Arguments:

            to: list or tuple of receiver addresses; will also accept single
                object
            subject: subject of the email
            message: email body text; depends on type of passed object:
                     if 2-list or 2-tuple is passed: first element will be
                     source of plain text while second of html text;
                     otherwise: object will be the only source of plain text
                     and html source will be set to None;
                     If text or html source is:
                     None: content part will be ignored,
                     string: content part will be set to it,
                     file-like object: content part will be fetched from
                                       it using it's read() method
            attachments: list or tuple of Mail.Attachment objects; will also
                         accept single object
            cc: list or tuple of carbon copy receiver addresses; will also
                accept single object
            bcc: list or tuple of blind carbon copy receiver addresses; will
                also accept single object
            reply_to: address to which reply should be composed
            encoding: encoding of all strings passed to this method (including
                      message bodies)
            headers: dictionary of headers to refine the headers just before
                     sending mail, e.g. {'Return-Path' : 'bounces@example.org'}

        Examples:

            #Send plain text message to single address:
            mail.send('you@example.com',
                      'Message subject',
                      'Plain text body of the message')

            #Send html message to single address:
            mail.send('you@example.com',
                      'Message subject',
                      '<html>Plain text body of the message</html>')

            #Send text and html message to three addresses (two in cc):
            mail.send('you@example.com',
                      'Message subject',
                      ('Plain text body', '<html>html body</html>'),
                      cc=['other1@example.com', 'other2@example.com'])

            #Send html only message with image attachment available from
            the message by 'photo' content id:
            mail.send('you@example.com',
                      'Message subject',
                      (None, '<html><img src="cid:photo" /></html>'),
                      Mail.Attachment('/path/to/photo.jpg'
                                      content_id='photo'))

            #Send email with two attachments and no body text
            mail.send('you@example.com,
                      'Message subject',
                      None,
                      [Mail.Attachment('/path/to/fist.file'),
                       Mail.Attachment('/path/to/second.file')])

        Returns True on success, False on failure.

        Before return, method updates two object's fields:
        self.result: return value of smtplib.SMTP.sendmail() or GAE's
                     mail.send_mail() method
        self.error: Exception message or None if above was successful
        """

        # We don't want to use base64 encoding for unicode mail
        Charset.add_charset('utf-8', Charset.QP, Charset.QP, 'utf-8')

        def encode_header(key):
            if [c for c in key if 32 > ord(c) or ord(c) > 127]:
                return Header.Header(key.encode('utf-8'), 'utf-8')
            else:
                return key

        # encoded or raw text
        def encoded_or_raw(text):
            if raw:
                text = encode_header(text)
            return text

        sender = sender or self.settings.sender

        if not isinstance(self.settings.server, str):
            raise Exception('Server address not specified')
        if not isinstance(sender, str):
            raise Exception('Sender address not specified')

        if not raw and attachments:
            # Use multipart/mixed if there is attachments
            payload_in = MIMEMultipart.MIMEMultipart('mixed')
        elif raw:
            # no encoding configuration for raw messages
            if not isinstance(message, basestring):
                message = message.read()
            if isinstance(message, unicode):
                text = message.encode('utf-8')
            elif not encoding == 'utf-8':
                text = message.decode(encoding).encode('utf-8')
            else:
                text = message
            # No charset passed to avoid transport encoding
            # NOTE: some unicode encoded strings will produce
            # unreadable mail contents.
            payload_in = MIMEText.MIMEText(text)
        if to:
            if not isinstance(to, (list, tuple)):
                to = [to]
        else:
            raise Exception('Target receiver address not specified')
        if cc:
            if not isinstance(cc, (list, tuple)):
                cc = [cc]
        if bcc:
            if not isinstance(bcc, (list, tuple)):
                bcc = [bcc]
        if message is None:
            text = html = None
        elif isinstance(message, (list, tuple)):
            text, html = message
        elif message.strip().startswith('<html') and \
                message.strip().endswith('</html>'):
            text = self.settings.server == 'gae' and message or None
            html = message
        else:
            text = message
            html = None

        if (not text is None or not html is None) and (not raw):

            if not text is None:
                if not isinstance(text, basestring):
                    text = text.read()
                if isinstance(text, unicode):
                    text = text.encode('utf-8')
                elif not encoding == 'utf-8':
                    text = text.decode(encoding).encode('utf-8')
            if not html is None:
                if not isinstance(html, basestring):
                    html = html.read()
                if isinstance(html, unicode):
                    html = html.encode('utf-8')
                elif not encoding == 'utf-8':
                    html = html.decode(encoding).encode('utf-8')

            # Construct mime part only if needed
            if text is not None and html:
                # We have text and html we need multipart/alternative
                attachment = MIMEMultipart.MIMEMultipart('alternative')
                attachment.attach(MIMEText.MIMEText(text, _charset='utf-8'))
                attachment.attach(
                    MIMEText.MIMEText(html, 'html', _charset='utf-8'))
            elif text is not None:
                attachment = MIMEText.MIMEText(text, _charset='utf-8')
            elif html:
                attachment = \
                    MIMEText.MIMEText(html, 'html', _charset='utf-8')

            if attachments:
                # If there is attachments put text and html into
                # multipart/mixed
                payload_in.attach(attachment)
            else:
                # No attachments no multipart/mixed
                payload_in = attachment

        if (attachments is None) or raw:
            pass
        elif isinstance(attachments, (list, tuple)):
            for attachment in attachments:
                payload_in.attach(attachment)
        else:
            payload_in.attach(attachments)

        #######################################################
        #                      CIPHER                         #
        #######################################################
        cipher_type = self.settings.cipher_type
        sign = self.settings.sign
        sign_passphrase = self.settings.sign_passphrase
        encrypt = self.settings.encrypt
        #######################################################
        #                       GPGME                         #
        #######################################################
        if cipher_type == 'gpg':
            if self.settings.gpg_home:
                # Set GNUPGHOME environment variable to set home of gnupg
                import os
                os.environ['GNUPGHOME'] = self.settings.gpg_home
            if not sign and not encrypt:
                self.error = "No sign and no encrypt is set but cipher type to gpg"
                return False

            # need a python-pyme package and gpgme lib
            from pyme import core, errors
            from pyme.constants.sig import mode
            ############################################
            #                   sign                   #
            ############################################
            if sign:
                import string
                core.check_version(None)
                pin = string.replace(payload_in.as_string(), '\n', '\r\n')
                plain = core.Data(pin)
                sig = core.Data()
                c = core.Context()
                c.set_armor(1)
                c.signers_clear()
                # search for signing key for From:
                for sigkey in c.op_keylist_all(sender, 1):
                    if sigkey.can_sign:
                        c.signers_add(sigkey)
                if not c.signers_enum(0):
                    self.error = 'No key for signing [%s]' % sender
                    return False
                c.set_passphrase_cb(lambda x, y, z: sign_passphrase)
                try:
                    # make a signature
                    c.op_sign(plain, sig, mode.DETACH)
                    sig.seek(0, 0)
                    # make it part of the email
                    payload = MIMEMultipart.MIMEMultipart('signed',
                                                          boundary=None,
                                                          _subparts=None,
                                                          **dict(
                                                          micalg="pgp-sha1",
                                                          protocol="application/pgp-signature"))
                    # insert the origin payload
                    payload.attach(payload_in)
                    # insert the detached signature
                    p = MIMEBase.MIMEBase("application", 'pgp-signature')
                    p.set_payload(sig.read())
                    payload.attach(p)
                    # it's just a trick to handle the no encryption case
                    payload_in = payload
                except errors.GPGMEError, ex:
                    self.error = "GPG error: %s" % ex.getstring()
                    return False
            ############################################
            #                  encrypt                 #
            ############################################
            if encrypt:
                core.check_version(None)
                plain = core.Data(payload_in.as_string())
                cipher = core.Data()
                c = core.Context()
                c.set_armor(1)
                # collect the public keys for encryption
                recipients = []
                rec = to[:]
                if cc:
                    rec.extend(cc)
                if bcc:
                    rec.extend(bcc)
                for addr in rec:
                    c.op_keylist_start(addr, 0)
                    r = c.op_keylist_next()
                    if r is None:
                        self.error = 'No key for [%s]' % addr
                        return False
                    recipients.append(r)
                try:
                    # make the encryption
                    c.op_encrypt(recipients, 1, plain, cipher)
                    cipher.seek(0, 0)
                    # make it a part of the email
                    payload = MIMEMultipart.MIMEMultipart('encrypted',
                                                          boundary=None,
                                                          _subparts=None,
                                                          **dict(protocol="application/pgp-encrypted"))
                    p = MIMEBase.MIMEBase("application", 'pgp-encrypted')
                    p.set_payload("Version: 1\r\n")
                    payload.attach(p)
                    p = MIMEBase.MIMEBase("application", 'octet-stream')
                    p.set_payload(cipher.read())
                    payload.attach(p)
                except errors.GPGMEError, ex:
                    self.error = "GPG error: %s" % ex.getstring()
                    return False
        #######################################################
        #                       X.509                         #
        #######################################################
        elif cipher_type == 'x509':
            if not sign and not encrypt:
                self.error = "No sign and no encrypt is set but cipher type to x509"
                return False
            x509_sign_keyfile = self.settings.x509_sign_keyfile
            if self.settings.x509_sign_certfile:
                x509_sign_certfile = self.settings.x509_sign_certfile
            else:
                # if there is no sign certfile we'll assume the
                # cert is in keyfile
                x509_sign_certfile = self.settings.x509_sign_keyfile
            # crypt certfiles could be a string or a list
            x509_crypt_certfiles = self.settings.x509_crypt_certfiles
            x509_nocerts = self.settings.x509_nocerts

            # need m2crypto
            try:
                from M2Crypto import BIO, SMIME, X509
            except Exception, e:
                self.error = "Can't load M2Crypto module"
                return False
            msg_bio = BIO.MemoryBuffer(payload_in.as_string())
            s = SMIME.SMIME()

            #                   SIGN
            if sign:
                #key for signing
                try:
                    s.load_key(x509_sign_keyfile, x509_sign_certfile,
                               callback=lambda x: sign_passphrase)
                except Exception, e:
                    self.error = "Something went wrong on certificate / private key loading: <%s>" % str(e)
                    return False
                try:
                    if x509_nocerts:
                        flags = SMIME.PKCS7_NOCERTS
                    else:
                        flags = 0
                    if not encrypt:
                        flags += SMIME.PKCS7_DETACHED
                    p7 = s.sign(msg_bio, flags=flags)
                    msg_bio = BIO.MemoryBuffer(payload_in.as_string(
                    ))  # Recreate coz sign() has consumed it.
                except Exception, e:
                    self.error = "Something went wrong on signing: <%s> %s" % (
                        str(e), str(flags))
                    return False

            #                   ENCRYPT
            if encrypt:
                try:
                    sk = X509.X509_Stack()
                    if not isinstance(x509_crypt_certfiles, (list, tuple)):
                        x509_crypt_certfiles = [x509_crypt_certfiles]

                    # make an encryption cert's stack
                    for x in x509_crypt_certfiles:
                        sk.push(X509.load_cert(x))
                    s.set_x509_stack(sk)

                    s.set_cipher(SMIME.Cipher('des_ede3_cbc'))
                    tmp_bio = BIO.MemoryBuffer()
                    if sign:
                        s.write(tmp_bio, p7)
                    else:
                        tmp_bio.write(payload_in.as_string())
                    p7 = s.encrypt(tmp_bio)
                except Exception, e:
                    self.error = "Something went wrong on encrypting: <%s>" % str(e)
                    return False

            #                 Final stage in sign and encryption
            out = BIO.MemoryBuffer()
            if encrypt:
                s.write(out, p7)
            else:
                if sign:
                    s.write(out, p7, msg_bio, SMIME.PKCS7_DETACHED)
                else:
                    out.write('\r\n')
                    out.write(payload_in.as_string())
            out.close()
            st = str(out.read())
            payload = message_from_string(st)
        else:
            # no cryptography process as usual
            payload = payload_in

        payload['From'] = encoded_or_raw(sender.decode(encoding))
        origTo = to[:]
        if to:
            payload['To'] = encoded_or_raw(', '.join(to).decode(encoding))
        if reply_to:
            payload['Reply-To'] = encoded_or_raw(reply_to.decode(encoding))
        if cc:
            payload['Cc'] = encoded_or_raw(', '.join(cc).decode(encoding))
            to.extend(cc)
        if bcc:
            to.extend(bcc)
        payload['Subject'] = encoded_or_raw(subject.decode(encoding))
        payload['Date'] = time.strftime("%a, %d %b %Y %H:%M:%S +0000",
                                        time.gmtime())
        for k, v in headers.iteritems():
            payload[k] = encoded_or_raw(v.decode(encoding))
        result = {}
        try:
            if self.settings.server == 'logging':
                logger.warn('email not sent\n%s\nFrom: %s\nTo: %s\nSubject: %s\n\n%s\n%s\n' %
                            ('-' * 40, sender,
                             ', '.join(to), subject,
                             text or html, '-' * 40))
            elif self.settings.server == 'gae':
                xcc = dict()
                if cc:
                    xcc['cc'] = cc
                if bcc:
                    xcc['bcc'] = bcc
                if reply_to:
                    xcc['reply_to'] = reply_to
                from google.appengine.api import mail
                attachments = attachments and [(a.my_filename, a.my_payload) for a in attachments if not raw]
                if attachments:
                    result = mail.send_mail(
                        sender=sender, to=origTo,
                        subject=subject, body=text, html=html,
                        attachments=attachments, **xcc)
                elif html and (not raw):
                    result = mail.send_mail(
                        sender=sender, to=origTo,
                        subject=subject, body=text, html=html, **xcc)
                else:
                    result = mail.send_mail(
                        sender=sender, to=origTo,
                        subject=subject, body=text, **xcc)
            else:
                smtp_args = self.settings.server.split(':')
                if self.settings.ssl:
                    server = smtplib.SMTP_SSL(*smtp_args)
                else:
                    server = smtplib.SMTP(*smtp_args)
                if self.settings.tls and not self.settings.ssl:
                    server.ehlo(self.settings.hostname)
                    server.starttls()
                    server.ehlo(self.settings.hostname)
                if self.settings.login:
                    server.login(*self.settings.login.split(':', 1))
                result = server.sendmail(
                    sender, to, payload.as_string())
                server.quit()
        except Exception, e:
            logger.warn('Mail.send failure:%s' % e)
            self.result = result
            self.error = e
            return False
        self.result = result
        self.error = None
        return True


class Recaptcha(DIV):

    """
    Usage:

        form = FORM(Recaptcha(public_key='...',private_key='...'))

    or

        form = SQLFORM(...)
        form.append(Recaptcha(public_key='...',private_key='...'))
    """

    API_SSL_SERVER = 'https://www.google.com/recaptcha/api'
    API_SERVER = 'http://www.google.com/recaptcha/api'
    VERIFY_SERVER = 'http://www.google.com/recaptcha/api/verify'

    def __init__(
        self,
        request=None,
        public_key='',
        private_key='',
        use_ssl=False,
        error=None,
        error_message='invalid',
        label='Verify:',
        options='',
        comment = ''
    ):
        self.request_vars = request and request.vars or current.request.vars
        self.remote_addr = request.env.remote_addr
        self.public_key = public_key
        self.private_key = private_key
        self.use_ssl = use_ssl
        self.error = error
        self.errors = Storage()
        self.error_message = error_message
        self.components = []
        self.attributes = {}
        self.label = label
        self.options = options
        self.comment = comment

    def _validate(self):

        # for local testing:

        recaptcha_challenge_field = \
            self.request_vars.recaptcha_challenge_field
        recaptcha_response_field = \
            self.request_vars.recaptcha_response_field
        private_key = self.private_key
        remoteip = self.remote_addr
        if not (recaptcha_response_field and recaptcha_challenge_field
                and len(recaptcha_response_field)
                and len(recaptcha_challenge_field)):
            self.errors['captcha'] = self.error_message
            return False
        params = urllib.urlencode({
            'privatekey': private_key,
            'remoteip': remoteip,
            'challenge': recaptcha_challenge_field,
            'response': recaptcha_response_field,
        })
        request = urllib2.Request(
            url=self.VERIFY_SERVER,
            data=params,
            headers={'Content-type': 'application/x-www-form-urlencoded',
                     'User-agent': 'reCAPTCHA Python'})
        httpresp = urllib2.urlopen(request)
        return_values = httpresp.read().splitlines()
        httpresp.close()
        return_code = return_values[0]
        if return_code == 'true':
            del self.request_vars.recaptcha_challenge_field
            del self.request_vars.recaptcha_response_field
            self.request_vars.captcha = ''
            return True
        else:
            # In case we get an error code, store it so we can get an error message
            # from the /api/challenge URL as described in the reCAPTCHA api docs.
            self.error = return_values[1]
            self.errors['captcha'] = self.error_message
            return False

    def xml(self):
        public_key = self.public_key
        use_ssl = self.use_ssl
        error_param = ''
        if self.error:
            error_param = '&error=%s' % self.error
        if use_ssl:
            server = self.API_SSL_SERVER
        else:
            server = self.API_SERVER
        captcha = DIV(
            SCRIPT("var RecaptchaOptions = {%s};" % self.options),
            SCRIPT(_type="text/javascript",
                   _src="%s/challenge?k=%s%s" % (server, public_key, error_param)),
            TAG.noscript(
                IFRAME(
                    _src="%s/noscript?k=%s%s" % (
                        server, public_key, error_param),
                    _height="300", _width="500", _frameborder="0"), BR(),
                INPUT(
                    _type='hidden', _name='recaptcha_response_field',
                    _value='manual_challenge')), _id='recaptcha')
        if not self.errors.captcha:
            return XML(captcha).xml()
        else:
            captcha.append(DIV(self.errors['captcha'], _class='error'))
            return XML(captcha).xml()


def addrow(form, a, b, c, style, _id, position=-1):
    if style == "divs":
        form[0].insert(position, DIV(DIV(LABEL(a), _class='w2p_fl'),
                                     DIV(b, _class='w2p_fw'),
                                     DIV(c, _class='w2p_fc'),
                                     _id=_id))
    elif style == "table2cols":
        form[0].insert(position, TR(TD(LABEL(a), _class='w2p_fl'),
                                    TD(c, _class='w2p_fc')))
        form[0].insert(position + 1, TR(TD(b, _class='w2p_fw'),
                                        _colspan=2, _id=_id))
    elif style == "ul":
        form[0].insert(position, LI(DIV(LABEL(a), _class='w2p_fl'),
                                    DIV(b, _class='w2p_fw'),
                                    DIV(c, _class='w2p_fc'),
                                    _id=_id))
    elif style == "bootstrap":
        form[0].insert(position, DIV(LABEL(a, _class='control-label'),
                                     DIV(b, SPAN(c, _class='inline-help'),
                                         _class='controls'),
                                     _class='control-group', _id=_id))
    else:
        form[0].insert(position, TR(TD(LABEL(a), _class='w2p_fl'),
                                    TD(b, _class='w2p_fw'),
                                    TD(c, _class='w2p_fc'), _id=_id))


class Auth(object):

    default_settings = dict(
        hideerror=False,
        password_min_length=4,
        cas_maps=None,
        reset_password_requires_verification=False,
        registration_requires_verification=False,
        registration_requires_approval=False,
        login_after_registration=False,
        login_after_password_change=True,
        alternate_requires_registration=False,
        create_user_groups="user_%(id)s",
        everybody_group_id=None,
        manager_actions={},
        auth_manager_role=None,
        login_captcha=None,
        register_captcha=None,
        pre_registration_div=None,
        retrieve_username_captcha=None,
        retrieve_password_captcha=None,
        captcha=None,
        expiration=3600,            # one hour
        long_expiration=3600 * 30 * 24,  # one month
        remember_me_form=True,
        allow_basic_login=False,
        allow_basic_login_only=False,
        on_failed_authentication=lambda x: redirect(x),
        formstyle="table3cols",
        label_separator=": ",
        logging_enabled = True,
        allow_delete_accounts=False,
        password_field='password',
        table_user_name='auth_user',
        table_group_name='auth_group',
        table_membership_name='auth_membership',
        table_permission_name='auth_permission',
        table_event_name='auth_event',
        table_cas_name='auth_cas',
        table_user=None,
        table_group=None,
        table_membership=None,
        table_permission=None,
        table_event=None,
        table_cas=None,
        showid=False,
        use_username=False,
        login_email_validate=True,
        login_userfield=None,
        multi_login=False,
        logout_onlogout=None,
        register_fields=None,
        register_verify_password=True,
        profile_fields=None,
        email_case_sensitive=True,
        username_case_sensitive=True,
        update_fields = ['email'],
        ondelete="CASCADE",
        client_side = True,
        renew_session_onlogin=True,
        renew_session_onlogout=True,
        keep_session_onlogin=True,
        keep_session_onlogout=False,
        wiki = Settings(),
    )
        # ## these are messages that can be customized
    default_messages = dict(
        login_button='Login',
        register_button='Register',
        password_reset_button='Request reset password',
        password_change_button='Change password',
        profile_save_button='Apply changes',
        submit_button='Submit',
        verify_password='Verify Password',
        delete_label='Check to delete',
        function_disabled='Function disabled',
        access_denied='Insufficient privileges',
        registration_verifying='Registration needs verification',
        registration_pending='Registration is pending approval',
        email_taken='This email already has an account',
        invalid_username='Invalid username',
        username_taken='Username already taken',
        login_disabled='Login disabled by administrator',
        logged_in='Logged in',
        email_sent='Email sent',
        unable_to_send_email='Unable to send email',
        email_verified='Email verified',
        logged_out='Logged out',
        registration_successful='Registration successful',
        invalid_email='Invalid email',
        unable_send_email='Unable to send email',
        invalid_login='Invalid login',
        invalid_user='Invalid user',
        invalid_password='Invalid password',
        is_empty="Cannot be empty",
        mismatched_password="Password fields don't match",
        verify_email='Welcome %(username)s! Click on the link %(link)s to verify your email',
        verify_email_subject='Email verification',
        username_sent='Your username was emailed to you',
        new_password_sent='A new password was emailed to you',
        password_changed='Password changed',
        retrieve_username='Your username is: %(username)s',
        retrieve_username_subject='Username retrieve',
        retrieve_password='Your password is: %(password)s',
        retrieve_password_subject='Password retrieve',
        reset_password=
        'Click on the link %(link)s to reset your password',
        reset_password_subject='Password reset',
        invalid_reset_password='Invalid reset password',
        profile_updated='Profile updated',
        new_password='New password',
        old_password='Old password',
        group_description='Group uniquely assigned to user %(id)s',
        register_log='User %(id)s Registered',
        login_log='User %(id)s Logged-in',
        login_failed_log=None,
        logout_log='User %(id)s Logged-out',
        profile_log='User %(id)s Profile updated',
        verify_email_log='User %(id)s Verification email sent',
        retrieve_username_log='User %(id)s Username retrieved',
        retrieve_password_log='User %(id)s Password retrieved',
        reset_password_log='User %(id)s Password reset',
        change_password_log='User %(id)s Password changed',
        add_group_log='Group %(group_id)s created',
        del_group_log='Group %(group_id)s deleted',
        add_membership_log=None,
        del_membership_log=None,
        has_membership_log=None,
        add_permission_log=None,
        del_permission_log=None,
        has_permission_log=None,
        impersonate_log='User %(id)s is impersonating %(other_id)s',
        label_first_name='First name',
        label_last_name='Last name',
        label_username='Username',
        label_email='E-mail',
        label_password='Password',
        label_registration_key='Registration key',
        label_reset_password_key='Reset Password key',
        label_registration_id='Registration identifier',
        label_role='Role',
        label_description='Description',
        label_user_id='User ID',
        label_group_id='Group ID',
        label_name='Name',
        label_table_name='Object or table name',
        label_record_id='Record ID',
        label_time_stamp='Timestamp',
        label_client_ip='Client IP',
        label_origin='Origin',
        label_remember_me="Remember me (for 30 days)",
        verify_password_comment='please input your password again',
    )

    """
    Class for authentication, authorization, role based access control.

    Includes:

    - registration and profile
    - login and logout
    - username and password retrieval
    - event logging
    - role creation and assignment
    - user defined group/role based permission

    Authentication Example:

        from gluon.contrib.utils import *
        mail=Mail()
        mail.settings.server='smtp.gmail.com:587'
        mail.settings.sender='you@somewhere.com'
        mail.settings.login='username:password'
        auth=Auth(db)
        auth.settings.mailer=mail
        # auth.settings....=...
        auth.define_tables()
        def authentication():
            return dict(form=auth())

    exposes:

    - http://.../{application}/{controller}/authentication/login
    - http://.../{application}/{controller}/authentication/logout
    - http://.../{application}/{controller}/authentication/register
    - http://.../{application}/{controller}/authentication/verify_email
    - http://.../{application}/{controller}/authentication/retrieve_username
    - http://.../{application}/{controller}/authentication/retrieve_password
    - http://.../{application}/{controller}/authentication/reset_password
    - http://.../{application}/{controller}/authentication/profile
    - http://.../{application}/{controller}/authentication/change_password

    On registration a group with role=new_user.id is created
    and user is given membership of this group.

    You can create a group with:

        group_id=auth.add_group('Manager', 'can access the manage action')
        auth.add_permission(group_id, 'access to manage')

    Here \"access to manage\" is just a user defined string.
    You can give access to a user:

        auth.add_membership(group_id, user_id)

    If user id is omitted, the logged in user is assumed

    Then you can decorate any action:

        @auth.requires_permission('access to manage')
        def manage():
            return dict()

    You can restrict a permission to a specific table:

        auth.add_permission(group_id, 'edit', db.sometable)
        @auth.requires_permission('edit', db.sometable)

    Or to a specific record:

        auth.add_permission(group_id, 'edit', db.sometable, 45)
        @auth.requires_permission('edit', db.sometable, 45)

    If authorization is not granted calls:

        auth.settings.on_failed_authorization

    Other options:

        auth.settings.mailer=None
        auth.settings.expiration=3600 # seconds

        ...

        ### these are messages that can be customized
        ...
    """

    @staticmethod
    def get_or_create_key(filename=None, alg='sha512'):
        request = current.request
        if not filename:
            filename = os.path.join(request.folder, 'private', 'auth.key')
        if os.path.exists(filename):
            key = open(filename, 'r').read().strip()
        else:
            key = alg + ':' + web2py_uuid()
            open(filename, 'w').write(key)
        return key

    def url(self, f=None, args=None, vars=None, scheme=False):
        if args is None:
            args = []
        if vars is None:
            vars = {}
        return URL(c=self.settings.controller,
                   f=f, args=args, vars=vars, scheme=scheme)

    def here(self):
        return URL(args=current.request.args,vars=current.request.vars)

    def __init__(self, environment=None, db=None, mailer=True,
                 hmac_key=None, controller='default', function='user',
                 cas_provider=None, signature=True, secure=False,
                 csrf_prevention=True):
        """
        auth=Auth(db)

        - environment is there for legacy but unused (awful)
        - db has to be the database where to create tables for authentication
        - mailer=Mail(...) or None (no mailed) or True (make a mailer)
        - hmac_key can be a hmac_key or hmac_key=Auth.get_or_create_key()
        - controller (where is the user action?)
        - cas_provider (delegate authentication to the URL, CAS2)
        """
        ## next two lines for backward compatibility
        if not db and environment and isinstance(environment, DAL):
            db = environment
        self.db = db
        self.environment = current
        self.csrf_prevention = csrf_prevention
        request = current.request
        session = current.session
        auth = session.auth
        self.user_groups = auth and auth.user_groups or {}
        if secure:
            request.requires_https()
        if auth and auth.last_visit and auth.last_visit + \
                datetime.timedelta(days=0, seconds=auth.expiration) > request.now:
            self.user = auth.user
            # this is a trick to speed up sessions
            if (request.now - auth.last_visit).seconds > (auth.expiration / 10):
                auth.last_visit = request.now
        else:
            self.user = None
            if session.auth:
                del session.auth
        # ## what happens after login?

        url_index = URL(controller, 'index')
        url_login = URL(controller, function, args='login')
        # ## what happens after registration?

        settings = self.settings = Settings()
        settings.update(Auth.default_settings)
        settings.update(
            cas_domains=[request.env.http_host],
            cas_provider=cas_provider,
            cas_actions=dict(login='login',
                             validate='validate',
                             servicevalidate='serviceValidate',
                             proxyvalidate='proxyValidate',
                             logout='logout'),
            extra_fields={},
            actions_disabled=[],
            controller=controller,
            function=function,
            login_url=url_login,
            logged_url=URL(controller, function, args='profile'),
            download_url=URL(controller, 'download'),
            mailer=(mailer == True) and Mail() or mailer,
            on_failed_authorization =
            URL(controller, function, args='not_authorized'),
            login_next = url_index,
            login_onvalidation = [],
            login_onaccept = [],
            login_onfail = [],
            login_methods = [self],
            login_form = self,
            logout_next = url_index,
            logout_onlogout = None,
            register_next = url_index,
            register_onvalidation = [],
            register_onaccept = [],
            verify_email_next = url_login,
            verify_email_onaccept = [],
            profile_next = url_index,
            profile_onvalidation = [],
            profile_onaccept = [],
            retrieve_username_next = url_index,
            retrieve_password_next = url_index,
            request_reset_password_next = url_login,
            reset_password_next = url_index,
            change_password_next = url_index,
            change_password_onvalidation = [],
            change_password_onaccept = [],
            retrieve_password_onvalidation = [],
            reset_password_onvalidation = [],
            reset_password_onaccept = [],
            hmac_key = hmac_key,
        )
        settings.lock_keys = True

        # ## these are messages that can be customized
        messages = self.messages = Messages(current.T)
        messages.update(Auth.default_messages)
        messages.update(ajax_failed_authentication=DIV(H4('NOT AUTHORIZED'),
            'Please ',
            A('login',
              _href=self.settings.login_url +
              ('?_next=' + urllib.quote(current.request.env.http_web2py_component_location))
              if current.request.env.http_web2py_component_location else ''),
            ' to view this content.',
            _class='not-authorized alert alert-block'))
        messages.lock_keys = True

        # for "remember me" option
        response = current.response
        if auth and auth.remember:
            # when user wants to be logged in for longer
            response.session_cookie_expires = auth.expiration
        if signature:
            self.define_signature()
        else:
            self.signature = None

    def get_vars_next(self):
        next = current.request.vars._next
        if isinstance(next, (list, tuple)):
            next = next[0]
        return next

    def _get_user_id(self):
        "accessor for auth.user_id"
        return self.user and self.user.id or None

    user_id = property(_get_user_id, doc="user.id or None")

    def table_user(self):
        return self.db[self.settings.table_user_name]

    def table_group(self):
        return self.db[self.settings.table_group_name]

    def table_membership(self):
        return self.db[self.settings.table_membership_name]

    def table_permission(self):
        return self.db[self.settings.table_permission_name]

    def table_event(self):
        return self.db[self.settings.table_event_name]

    def table_cas(self):
        return self.db[self.settings.table_cas_name]

    def _HTTP(self, *a, **b):
        """
        only used in lambda: self._HTTP(404)
        """

        raise HTTP(*a, **b)

    def __call__(self):
        """
        usage:

        def authentication(): return dict(form=auth())
        """

        request = current.request
        args = request.args
        if not args:
            redirect(self.url(args='login', vars=request.vars))
        elif args[0] in self.settings.actions_disabled:
            raise HTTP(404)
        if args[0] in ('login', 'logout', 'register', 'verify_email',
                       'retrieve_username', 'retrieve_password',
                       'reset_password', 'request_reset_password',
                       'change_password', 'profile', 'groups',
                       'impersonate', 'not_authorized'):
            if len(request.args) >= 2 and args[0] == 'impersonate':
                return getattr(self, args[0])(request.args[1])
            else:
                return getattr(self, args[0])()
        elif args[0] == 'cas' and not self.settings.cas_provider:
            if args(1) == self.settings.cas_actions['login']:
                return self.cas_login(version=2)
            elif args(1) == self.settings.cas_actions['validate']:
                return self.cas_validate(version=1)
            elif args(1) == self.settings.cas_actions['servicevalidate']:
                return self.cas_validate(version=2, proxy=False)
            elif args(1) == self.settings.cas_actions['proxyvalidate']:
                return self.cas_validate(version=2, proxy=True)
            elif args(1) == self.settings.cas_actions['logout']:
                return self.logout(next=request.vars.service or DEFAULT)
        else:
            raise HTTP(404)

    def navbar(self, prefix='Welcome', action=None,
               separators=(' [ ', ' | ', ' ] '), user_identifier=DEFAULT,
               referrer_actions=DEFAULT, mode='default'):
        """ Navbar with support for more templates
        This uses some code from the old navbar.

        Keyword arguments:
        mode -- see options for list of

        """
        items = []  # Hold all menu items in a list
        self.bar = ''  # The final
        T = current.T
        referrer_actions = [] if not referrer_actions else referrer_actions
        if not action:
            action = self.url(self.settings.function)

        request = current.request
        if URL() == action:
            next = ''
        else:
            next = '?_next=' + urllib.quote(URL(args=request.args,
                                                vars=request.get_vars))
        href = lambda function: '%s/%s%s' % (action, function, next
                                             if referrer_actions is DEFAULT
                                             or function in referrer_actions
                                             else '')
        if isinstance(prefix, str):
            prefix = T(prefix)
        if prefix:
            prefix = prefix.strip() + ' '

        def Anr(*a, **b):
            b['_rel'] = 'nofollow'
            return A(*a, **b)

        if self.user_id:  # User is logged in
            logout_next = self.settings.logout_next
            items.append({'name': T('Logout'),
                          'href': '%s/logout?_next=%s' % (action,
                                                          urllib.quote(
                                                          logout_next)),
                          'icon': 'icon-off'})
            if not 'profile' in self.settings.actions_disabled:
                items.append({'name': T('Profile'), 'href': href('profile'),
                              'icon': 'icon-user'})
            if not 'change_password' in self.settings.actions_disabled:
                items.append({'name': T('Password'),
                              'href': href('change_password'),
                              'icon': 'icon-lock'})

            if user_identifier is DEFAULT:
                user_identifier = '%(first_name)s'
            if callable(user_identifier):
                user_identifier = user_identifier(self.user)
            elif ((isinstance(user_identifier, str) or
                  type(user_identifier).__name__ == 'lazyT') and
                  re.search(r'%\(.+\)s', user_identifier)):
                user_identifier = user_identifier % self.user
            if not user_identifier:
                user_identifier = ''
        else:  # User is not logged in
            items.append({'name': T('Login'), 'href': href('login'),
                          'icon': 'icon-off'})
            if not 'register' in self.settings.actions_disabled:
                items.append({'name': T('Register'), 'href': href('register'),
                              'icon': 'icon-user'})
            if not 'request_reset_password' in self.settings.actions_disabled:
                items.append({'name': T('Lost password?'),
                              'href': href('request_reset_password'),
                              'icon': 'icon-lock'})
            if (self.settings.use_username and not
                    'retrieve_username' in self.settings.actions_disabled):
                items.append({'name': T('Forgot username?'),
                             'href': href('retrieve_username'),
                             'icon': 'icon-edit'})

        def menu():  # For inclusion in MENU
            self.bar = [(items[0]['name'], False, items[0]['href'], [])]
            del items[0]
            for item in items:
                self.bar[0][3].append((item['name'], False, item['href']))

        def bootstrap():  # Default web2py scaffolding
            self.bar = UL(LI(Anr(I(_class=items[0]['icon']),
                                 ' ' + items[0]['name'],
                                 _href=items[0]['href'])),
                          _class='dropdown-menu')
            del items[0]
            for item in items:
                self.bar.insert(-1, LI(Anr(I(_class=item['icon']),
                                           ' ' + item['name'],
                                           _href=item['href'])))
            self.bar.insert(-1, LI('', _class='divider'))
            if self.user_id:
                self.bar = LI(Anr(prefix, user_identifier, _href='#'),
                              self.bar,
                              _class='dropdown')
            else:
                self.bar = LI(Anr(T('Login'), _href='#'), self.bar,
                              _class='dropdown')

        def bare():
            """ In order to do advanced customization we only need the
            prefix, the user_identifier and the href attribute of items

            Example:

            # in module custom_layout.py
            from gluon import *
            def navbar(auth_navbar):
                bar = auth_navbar
                user = bar["user"]

                if not user:
                    btn_login = A(current.T("Login"),
                                  _href=bar["login"],
                                  _class="btn btn-success",
                                  _rel="nofollow")
                    btn_register = A(current.T("Sign up"),
                                     _href=bar["register"],
                                     _class="btn btn-primary",
                                     _rel="nofollow")
                    return DIV(btn_register, btn_login, _class="btn-group")
                else:
                    toggletext = "%s back %s" % (bar["prefix"], user)
                    toggle = A(toggletext,
                               _href="#",
                               _class="dropdown-toggle",
                               _rel="nofollow",
                               **{"_data-toggle": "dropdown"})
                    li_profile = LI(A(I(_class="icon-user"), ' ',
                                      current.T("Account details"),
                                      _href=bar["profile"], _rel="nofollow"))
                    li_custom = LI(A(I(_class="icon-book"), ' ',
                                     current.T("My Agenda"),
                                     _href="#", rel="nofollow"))
                    li_logout = LI(A(I(_class="icon-off"), ' ',
                                     current.T("logout"),
                                     _href=bar["logout"], _rel="nofollow"))
                    dropdown = UL(li_profile,
                                  li_custom,
                                  LI('', _class="divider"),
                                  li_logout,
                                  _class="dropdown-menu", _role="menu")

                    return LI(toggle, dropdown, _class="dropdown")

            # in models db.py
            import custom_layout as custom

            # in layout.html
            <ul id="navbar" class="nav pull-right">
                {{='auth' in globals() and \
                  custom.navbar(auth.navbar(mode='bare')) or ''}}</ul>

            """
            bare = {}

            bare['prefix'] = prefix
            bare['user'] = user_identifier if self.user_id else None

            for i in items:
                if i['name'] == T('Login'):
                    k = 'login'
                elif i['name'] == T('Register'):
                    k = 'register'
                elif i['name'] == T('Lost password?'):
                    k = 'request_reset_password'
                elif i['name'] == T('Forgot username?'):
                    k = 'retrieve_username'
                elif i['name'] == T('Logout'):
                    k = 'logout'
                elif i['name'] == T('Profile'):
                    k = 'profile'
                elif i['name'] == T('Password'):
                    k = 'change_password'

                bare[k] = i['href']

            self.bar = bare

        options = {'asmenu': menu,
                   'dropdown': bootstrap,
                   'bare': bare
                   }  # Define custom modes.

        if mode in options and callable(options[mode]):
            options[mode]()
        else:
            s1, s2, s3 = separators
            if self.user_id:
                self.bar = SPAN(prefix, user_identifier, s1,
                                Anr(items[0]['name'],
                                _href=items[0]['href']), s3,
                                _class='auth_navbar')
            else:
                self.bar = SPAN(s1, Anr(items[0]['name'],
                                _href=items[0]['href']), s3,
                                _class='auth_navbar')
            for item in items[1:]:
                self.bar.insert(-1, s2)
                self.bar.insert(-1, Anr(item['name'], _href=item['href']))

        return self.bar

    def __get_migrate(self, tablename, migrate=True):

        if type(migrate).__name__ == 'str':
            return (migrate + tablename + '.table')
        elif migrate == False:
            return False
        else:
            return True

    def enable_record_versioning(self,
                                 tables,
                                 archive_db=None,
                                 archive_names='%(tablename)s_archive',
                                 current_record='current_record',
                                 current_record_label=None):
        """
        to enable full record versioning (including auth tables):

        auth = Auth(db)
        auth.define_tables(signature=True)
        # define our own tables
        db.define_table('mything',Field('name'),auth.signature)
        auth.enable_record_versioning(tables=db)

        tables can be the db (all table) or a list of tables.
        only tables with modified_by and modified_on fiels (as created
        by auth.signature) will have versioning. Old record versions will be
        in table 'mything_archive' automatically defined.

        when you enable enable_record_versioning, records are never
        deleted but marked with is_active=False.

        enable_record_versioning enables a common_filter for
        every table that filters out records with is_active = False

        Important: If you use auth.enable_record_versioning,
        do not use auth.archive or you will end up with duplicates.
        auth.archive does explicitly what enable_record_versioning
        does automatically.

        """
        current_record_label = current_record_label or current.T(
            current_record.replace('_',' ').title())
        for table in tables:
            fieldnames = table.fields()
            if ('id' in fieldnames and
                'modified_on' in fieldnames and
                not current_record in fieldnames):
                table._enable_record_versioning(
                    archive_db=archive_db,
                    archive_name=archive_names,
                    current_record=current_record,
                    current_record_label=current_record_label)

    def define_signature(self):
        db = self.db
        settings = self.settings
        request = current.request
        T = current.T
        reference_user = 'reference %s' % settings.table_user_name

        def lazy_user(auth=self):
            return auth.user_id

        def represent(id, record=None, s=settings):
            try:
                user = s.table_user(id)
                return '%s %s' % (user.get("first_name", user.get("email")),
                                  user.get("last_name", ''))
            except:
                return id
        ondelete = self.settings.ondelete
        self.signature = db.Table(
            self.db, 'auth_signature',
            Field('is_active', 'boolean',
                  default=True,
                  readable=False, writable=False,
                  label=T('Is Active')),
            Field('created_on', 'datetime',
                  default=request.now,
                  writable=False, readable=False,
                  label=T('Created On')),
            Field('created_by',
                  reference_user,
                  default=lazy_user, represent=represent,
                  writable=False, readable=False,
                  label=T('Created By'), ondelete=ondelete),
            Field('modified_on', 'datetime',
                  update=request.now, default=request.now,
                  writable=False, readable=False,
                  label=T('Modified On')),
            Field('modified_by',
                  reference_user, represent=represent,
                  default=lazy_user, update=lazy_user,
                  writable=False, readable=False,
                  label=T('Modified By'),  ondelete=ondelete))

    def define_tables(self, username=None, signature=None,
                      migrate=None, fake_migrate=None):
        """
        to be called unless tables are defined manually

        usages:

            # defines all needed tables and table files
            # 'myprefix_auth_user.table', ...
            auth.define_tables(migrate='myprefix_')

            # defines all needed tables without migration/table files
            auth.define_tables(migrate=False)

        """

        db = self.db
        if migrate is None: migrate = db._migrate
        if fake_migrate is None: fake_migrate = db._fake_migrate
        settings = self.settings
        if username is None:
            username = settings.use_username
        else:
            settings.use_username = username
        if not self.signature:
            self.define_signature()
        if signature == True:
            signature_list = [self.signature]
        elif not signature:
            signature_list = []
        elif isinstance(signature, self.db.Table):
            signature_list = [signature]
        else:
            signature_list = signature
        is_not_empty = IS_NOT_EMPTY(error_message=self.messages.is_empty)
        is_crypted = CRYPT(key=settings.hmac_key,
                           min_length=settings.password_min_length)
        is_unique_email = [
            IS_EMAIL(error_message=self.messages.invalid_email),
            IS_NOT_IN_DB(db, '%s.email' % settings.table_user_name,
                         error_message=self.messages.email_taken)]
        if not settings.email_case_sensitive:
            is_unique_email.insert(1, IS_LOWER())
        if not settings.table_user_name in db.tables:
            passfield = settings.password_field
            extra_fields = settings.extra_fields.get(
                settings.table_user_name, []) + signature_list
            if username or settings.cas_provider:
                is_unique_username = \
                    [IS_MATCH('[\w\.\-]+', strict=True,
                              error_message=self.messages.invalid_username),
                     IS_NOT_IN_DB(db, '%s.username' % settings.table_user_name,
                                  error_message=self.messages.username_taken)]
                if not settings.username_case_sensitive:
                    is_unique_username.insert(1, IS_LOWER())
                db.define_table(
                    settings.table_user_name,
                    Field('first_name', length=128, default='',
                          label=self.messages.label_first_name,
                          requires=is_not_empty),
                    Field('last_name', length=128, default='',
                          label=self.messages.label_last_name,
                          requires=is_not_empty),
                    Field('email', length=512, default='',
                          label=self.messages.label_email,
                          requires=is_unique_email),
                    Field('username', length=128, default='',
                          label=self.messages.label_username,
                          requires=is_unique_username),
                    Field(passfield, 'password', length=512,
                          readable=False, label=self.messages.label_password,
                          requires=[is_crypted]),
                    Field('registration_key', length=512,
                          writable=False, readable=False, default='',
                          label=self.messages.label_registration_key),
                    Field('reset_password_key', length=512,
                          writable=False, readable=False, default='',
                          label=self.messages.label_reset_password_key),
                    Field('registration_id', length=512,
                          writable=False, readable=False, default='',
                          label=self.messages.label_registration_id),
                    *extra_fields,
                    **dict(
                        migrate=self.__get_migrate(settings.table_user_name,
                                                   migrate),
                        fake_migrate=fake_migrate,
                        format='%(username)s'))
            else:
                db.define_table(
                    settings.table_user_name,
                    Field('first_name', length=128, default='',
                          label=self.messages.label_first_name,
                          requires=is_not_empty),
                    Field('last_name', length=128, default='',
                          label=self.messages.label_last_name,
                          requires=is_not_empty),
                    Field('email', length=512, default='',
                          label=self.messages.label_email,
                          requires=is_unique_email),
                    Field(passfield, 'password', length=512,
                          readable=False, label=self.messages.label_password,
                          requires=[is_crypted]),
                    Field('registration_key', length=512,
                          writable=False, readable=False, default='',
                          label=self.messages.label_registration_key),
                    Field('reset_password_key', length=512,
                          writable=False, readable=False, default='',
                          label=self.messages.label_reset_password_key),
                    Field('registration_id', length=512,
                          writable=False, readable=False, default='',
                          label=self.messages.label_registration_id),
                    *extra_fields,
                    **dict(
                        migrate=self.__get_migrate(settings.table_user_name,
                                                   migrate),
                        fake_migrate=fake_migrate,
                        format='%(first_name)s %(last_name)s (%(id)s)'))
        reference_table_user = 'reference %s' % settings.table_user_name
        if not settings.table_group_name in db.tables:
            extra_fields = settings.extra_fields.get(
                settings.table_group_name, []) + signature_list
            db.define_table(
                settings.table_group_name,
                Field('role', length=512, default='',
                      label=self.messages.label_role,
                      requires=IS_NOT_IN_DB(
                      db, '%s.role' % settings.table_group_name)),
                Field('description', 'text',
                      label=self.messages.label_description),
                *extra_fields,
                **dict(
                    migrate=self.__get_migrate(
                        settings.table_group_name, migrate),
                    fake_migrate=fake_migrate,
                    format='%(role)s (%(id)s)'))
        reference_table_group = 'reference %s' % settings.table_group_name
        if not settings.table_membership_name in db.tables:
            extra_fields = settings.extra_fields.get(
                settings.table_membership_name, []) + signature_list
            db.define_table(
                settings.table_membership_name,
                Field('user_id', reference_table_user,
                      label=self.messages.label_user_id),
                Field('group_id', reference_table_group,
                      label=self.messages.label_group_id),
                *extra_fields,
                **dict(
                    migrate=self.__get_migrate(
                        settings.table_membership_name, migrate),
                    fake_migrate=fake_migrate))
        if not settings.table_permission_name in db.tables:
            extra_fields = settings.extra_fields.get(
                settings.table_permission_name, []) + signature_list
            db.define_table(
                settings.table_permission_name,
                Field('group_id', reference_table_group,
                      label=self.messages.label_group_id),
                Field('name', default='default', length=512,
                      label=self.messages.label_name,
                      requires=is_not_empty),
                Field('table_name', length=512,
                      label=self.messages.label_table_name),
                Field('record_id', 'integer', default=0,
                      label=self.messages.label_record_id,
                      requires=IS_INT_IN_RANGE(0, 10 ** 9)),
                *extra_fields,
                **dict(
                    migrate=self.__get_migrate(
                        settings.table_permission_name, migrate),
                    fake_migrate=fake_migrate))
        if not settings.table_event_name in db.tables:
            db.define_table(
                settings.table_event_name,
                Field('time_stamp', 'datetime',
                      default=current.request.now,
                      label=self.messages.label_time_stamp),
                Field('client_ip',
                      default=current.request.client,
                      label=self.messages.label_client_ip),
                Field('user_id', reference_table_user, default=None,
                      label=self.messages.label_user_id),
                Field('origin', default='auth', length=512,
                      label=self.messages.label_origin,
                      requires=is_not_empty),
                Field('description', 'text', default='',
                      label=self.messages.label_description,
                      requires=is_not_empty),
                *settings.extra_fields.get(settings.table_event_name, []),
                **dict(
                    migrate=self.__get_migrate(
                        settings.table_event_name, migrate),
                    fake_migrate=fake_migrate))
        now = current.request.now
        if settings.cas_domains:
            if not settings.table_cas_name in db.tables:
                db.define_table(
                    settings.table_cas_name,
                    Field('user_id', reference_table_user, default=None,
                          label=self.messages.label_user_id),
                    Field('created_on', 'datetime', default=now),
                    Field('service', requires=IS_URL()),
                    Field('ticket'),
                    Field('renew', 'boolean', default=False),
                    *settings.extra_fields.get(settings.table_cas_name, []),
                    **dict(
                        migrate=self.__get_migrate(
                            settings.table_cas_name, migrate),
                        fake_migrate=fake_migrate))
        if not db._lazy_tables:
            settings.table_user = db[settings.table_user_name]
            settings.table_group = db[settings.table_group_name]
            settings.table_membership = db[settings.table_membership_name]
            settings.table_permission = db[settings.table_permission_name]
            settings.table_event = db[settings.table_event_name]
            if settings.cas_domains:
                settings.table_cas = db[settings.table_cas_name]

        if settings.cas_provider:  # THIS IS NOT LAZY
            settings.actions_disabled = \
                ['profile', 'register', 'change_password',
                 'request_reset_password', 'retrieve_username']
            from gluon.contrib.login_methods.cas_auth import CasAuth
            maps = settings.cas_maps
            if not maps:
                table_user = self.table_user()
                maps = dict((name, lambda v, n=name: v.get(n, None)) for name in
                            table_user.fields if name != 'id'
                            and table_user[name].readable)
                maps['registration_id'] = \
                    lambda v, p=settings.cas_provider: '%s/%s' % (p, v['user'])
            actions = [settings.cas_actions['login'],
                       settings.cas_actions['servicevalidate'],
                       settings.cas_actions['logout']]
            settings.login_form = CasAuth(
                casversion=2,
                urlbase=settings.cas_provider,
                actions=actions,
                maps=maps)
        return self

    def log_event(self, description, vars=None, origin='auth'):
        """
        usage:

            auth.log_event(description='this happened', origin='auth')
        """
        if not self.settings.logging_enabled or not description:
            return
        elif self.is_logged_in():
            user_id = self.user.id
        else:
            user_id = None  # user unknown
        vars = vars or {}
        # log messages should not be translated
        if type(description).__name__ == 'lazyT':
            description = description.m
        self.table_event().insert(
            description=str(description % vars),
            origin=origin, user_id=user_id)

    def get_or_create_user(self, keys, update_fields=['email'],
                           login=True, get=True):
        """
        Used for alternate login methods:
            If the user exists already then password is updated.
            If the user doesn't yet exist, then they are created.
        """
        table_user = self.table_user()
        user = None
        checks = []
        # make a guess about who this user is
        for fieldname in ['registration_id', 'username', 'email']:
            if fieldname in table_user.fields() and \
                    keys.get(fieldname, None):
                checks.append(fieldname)
                value = keys[fieldname]
                user = table_user(**{fieldname: value})
                if user:
                    break
        if not checks:
            return None
        if not 'registration_id' in keys:
            keys['registration_id'] = keys[checks[0]]
        # if we think we found the user but registration_id does not match,
        # make new user
        if 'registration_id' in checks \
                and user \
                and user.registration_id \
                and ('registration_id' not in keys or user.registration_id != str(keys['registration_id'])):
            user = None  # THINK MORE ABOUT THIS? DO WE TRUST OPENID PROVIDER?
        if user:
            if not get:
                # added for register_bare to avoid overwriting users
                return None
            update_keys = dict(registration_id=keys['registration_id'])
            for key in update_fields:
                if key in keys:
                    update_keys[key] = keys[key]
            user.update_record(**update_keys)
        elif checks:
            if not 'first_name' in keys and 'first_name' in table_user.fields:
                guess = keys.get('email', 'anonymous').split('@')[0]
                keys['first_name'] = keys.get('username', guess)
            user_id = table_user.insert(**table_user._filter_fields(keys))
            user = table_user[user_id]
            if self.settings.create_user_groups:
                group_id = self.add_group(
                    self.settings.create_user_groups % user)
                self.add_membership(group_id, user_id)
            if self.settings.everybody_group_id:
                self.add_membership(self.settings.everybody_group_id, user_id)
            if login:
                self.user = user
        return user

    def basic(self, basic_auth_realm=False):
        """
        perform basic login.

        :param basic_auth_realm: optional basic http authentication realm.
        :type basic_auth_realm: str or unicode or function or callable or boolean.

        reads current.request.env.http_authorization
        and returns basic_allowed,basic_accepted,user.

        if basic_auth_realm is defined is a callable it's return value
        is used to set the basic authentication realm, if it's a string
        its content is used instead.  Otherwise basic authentication realm
        is set to the application name.
        If basic_auth_realm is None or False (the default) the behavior
        is to skip sending any challenge.

        """
        if not self.settings.allow_basic_login:
            return (False, False, False)
        basic = current.request.env.http_authorization
        if basic_auth_realm:
            if callable(basic_auth_realm):
                basic_auth_realm = basic_auth_realm()
            elif isinstance(basic_auth_realm, (unicode, str)):
                basic_realm = unicode(basic_auth_realm)
            elif basic_auth_realm is True:
                basic_realm = u'' + current.request.application
            http_401 = HTTP(401, u'Not Authorized',
                       **{'WWW-Authenticate': u'Basic realm="' + basic_realm + '"'})
        if not basic or not basic[:6].lower() == 'basic ':
            if basic_auth_realm:
                raise http_401
            return (True, False, False)
        (username, sep, password) = base64.b64decode(basic[6:]).partition(':')
        is_valid_user = sep and self.login_bare(username, password)
        if not is_valid_user and basic_auth_realm:
            raise http_401
        return (True, True, is_valid_user)

    def login_user(self, user):
        """
        login the user = db.auth_user(id)
        """
        from gluon.settings import global_settings
        if global_settings.web2py_runtime_gae:
            user = Row(self.table_user()._filter_fields(user, id=True))
            delattr(user,'password')
        else:
            user = Row(user)
            for key, value in user.items():
                if callable(value) or key=='password':
                    delattr(user,key)
        if self.settings.renew_session_onlogin:
            current.session.renew(clear_session=not self.settings.keep_session_onlogin)
        current.session.auth = Storage(
            user = user,
            last_visit=current.request.now,
            expiration=self.settings.expiration,
            hmac_key=web2py_uuid())
        self.user = user
        self.update_groups()

    def _get_login_settings(self):
        table_user = self.table_user()
        userfield = self.settings.login_userfield or 'username' \
            if 'username' in table_user.fields else 'email'
        passfield = self.settings.password_field
        return Storage({"table_user": table_user,
                        "userfield": userfield,
                        "passfield": passfield})

    def login_bare(self, username, password):
        """
        logins user as specified by username (or email) and password
        """
        settings = self._get_login_settings()
        user = settings.table_user(**{settings.userfield: \
                       username})
        if user and user.get(settings.passfield, False):
            password = settings.table_user[
                settings.passfield].validate(password)[0]
            if not user.registration_key and password == \
                user[settings.passfield]:
                self.login_user(user)
                return user
        else:
            # user not in database try other login methods
            for login_method in self.settings.login_methods:
                if login_method != self and \
                    login_method(username, password):
                    self.user = username
                    return username
        return False

    def register_bare(self, **fields):
        """
        registers a user as specified by username (or email)
        and a raw password.
        """
        settings = self._get_login_settings()
        if not fields.get(settings.passfield):
            raise ValueError("register_bare: " +
                             "password not provided or invalid")
        elif not fields.get(settings.userfield):
            raise ValueError("register_bare: " +
                             "userfield not provided or invalid")
        fields[settings.passfield
            ] = settings.table_user[settings.passfield].validate(
                    fields[settings.passfield])[0]
        user = self.get_or_create_user(fields, login=False,
                   get=False,
                   update_fields=self.settings.update_fields)
        if not user:
            # get or create did not create a user (it ignores
            # duplicate records)
            return False
        return user


    def cas_login(
        self,
        next=DEFAULT,
        onvalidation=DEFAULT,
        onaccept=DEFAULT,
        log=DEFAULT,
        version=2,
    ):
        request = current.request
        response = current.response
        session = current.session
        db, table = self.db, self.table_cas()
        session._cas_service = request.vars.service or session._cas_service
        if not request.env.http_host in self.settings.cas_domains or \
                not session._cas_service:
            raise HTTP(403, 'not authorized')

        def allow_access(interactivelogin=False):
            row = table(service=session._cas_service, user_id=self.user.id)
            if row:
                ticket = row.ticket
            else:
                ticket = 'ST-' + web2py_uuid()
                table.insert(service=session._cas_service,
                             user_id=self.user.id,
                             ticket=ticket,
                             created_on=request.now,
                             renew=interactivelogin)
            service = session._cas_service
            query_sep = '&' if '?' in service else '?'
            del session._cas_service
            if 'warn' in request.vars and not interactivelogin:
                response.headers[
                    'refresh'] = "5;URL=%s" % service + query_sep + "ticket=" + ticket
                return A("Continue to %s" % service,
                         _href=service + query_sep + "ticket=" + ticket)
            else:
                redirect(service + query_sep + "ticket=" + ticket)
        if self.is_logged_in() and not 'renew' in request.vars:
            return allow_access()
        elif not self.is_logged_in() and 'gateway' in request.vars:
            redirect(service)

        def cas_onaccept(form, onaccept=onaccept):
            if not onaccept is DEFAULT:
                onaccept(form)
            return allow_access(interactivelogin=True)
        return self.login(next, onvalidation, cas_onaccept, log)

    def cas_validate(self, version=2, proxy=False):
        request = current.request
        db, table = self.db, self.table_cas()
        current.response.headers['Content-Type'] = 'text'
        ticket = request.vars.ticket
        renew = 'renew' in request.vars
        row = table(ticket=ticket)
        success = False
        if row:
            userfield = self.settings.login_userfield or 'username' \
                if 'username' in table_user.fields else 'email'
            # If ticket is a service Ticket and RENEW flag respected
            if ticket[0:3] == 'ST-' and \
                    not ((row.renew and renew) ^ renew):
                user = self.table_user()(row.user_id)
                row.delete_record()
                success = True

        def build_response(body):
            return '<?xml version="1.0" encoding="UTF-8"?>\n' +\
                TAG['cas:serviceResponse'](
                    body, **{'_xmlns:cas': 'http://www.yale.edu/tp/cas'}).xml()
        if success:
            if version == 1:
                message = 'yes\n%s' % user[userfield]
            else:  # assume version 2
                username = user.get('username', user[userfield])
                message = build_response(
                    TAG['cas:authenticationSuccess'](
                        TAG['cas:user'](username),
                        *[TAG['cas:' + field.name](user[field.name])
                          for field in self.table_user()
                          if field.readable]))
        else:
            if version == 1:
                message = 'no\n'
            elif row:
                message = build_response(TAG['cas:authenticationFailure']())
            else:
                message = build_response(
                    TAG['cas:authenticationFailure'](
                        'Ticket %s not recognized' % ticket,
                        _code='INVALID TICKET'))
        raise HTTP(200, message)

    def login(
        self,
        next=DEFAULT,
        onvalidation=DEFAULT,
        onaccept=DEFAULT,
        log=DEFAULT,
    ):
        """
        returns a login form

        method: Auth.login([next=DEFAULT [, onvalidation=DEFAULT
            [, onaccept=DEFAULT [, log=DEFAULT]]]])

        """

        table_user = self.table_user()
        settings = self.settings
        if 'username' in table_user.fields or \
                not settings.login_email_validate:
            tmpvalidator = IS_NOT_EMPTY(error_message=self.messages.is_empty)
            if not settings.username_case_sensitive:
                tmpvalidator = [IS_LOWER(), tmpvalidator]
        else:
            tmpvalidator = IS_EMAIL(error_message=self.messages.invalid_email)
            if not settings.email_case_sensitive:
                tmpvalidator = [IS_LOWER(), tmpvalidator]

        request = current.request
        response = current.response
        session = current.session

        passfield = settings.password_field
        try:
            table_user[passfield].requires[-1].min_length = 0
        except:
            pass

        ### use session for federated login
        snext = self.get_vars_next()
        if snext:
            session._auth_next = snext
        elif session._auth_next:
            snext = session._auth_next
        ### pass

        if next is DEFAULT:
            # important for security
            next = settings.login_next
            user_next = snext
            if user_next:
                external = user_next.split('://')
                if external[0].lower() in ['http', 'https', 'ftp']:
                    host_next = user_next.split('//', 1)[-1].split('/')[0]
                    if host_next in settings.cas_domains:
                        next = user_next
                else:
                    next = user_next
        if onvalidation is DEFAULT:
            onvalidation = settings.login_onvalidation
        if onaccept is DEFAULT:
            onaccept = settings.login_onaccept
        if log is DEFAULT:
            log = self.messages['login_log']

        onfail = settings.login_onfail

        user = None  # default


        #Setup the default field used for the form
        multi_login = False
        if self.settings.login_userfield:
            username = self.settings.login_userfield
        else:
            if 'username' in table_user.fields:
                username = 'username'
            else:
                username = 'email'
            if self.settings.multi_login:
                multi_login = True
        old_requires = table_user[username].requires
        table_user[username].requires = tmpvalidator

        # do we use our own login form, or from a central source?
        if settings.login_form == self:
            form = SQLFORM(
                table_user,
                fields=[username, passfield],
                hidden=dict(_next=next),
                showid=settings.showid,
                submit_button=self.messages.login_button,
                delete_label=self.messages.delete_label,
                formstyle=settings.formstyle,
                separator=settings.label_separator
            )

            if settings.remember_me_form:
                ## adds a new input checkbox "remember me for longer"
                if settings.formstyle != 'bootstrap':
                    addrow(form, XML("&nbsp;"),
                           DIV(XML("&nbsp;"),
                               INPUT(_type='checkbox',
                                     _class='checkbox',
                                     _id="auth_user_remember",
                                         _name="remember",
                                     ),
                               XML("&nbsp;&nbsp;"),
                               LABEL(
                               self.messages.label_remember_me,
                               _for="auth_user_remember",
                               )), "",
                           settings.formstyle,
                           'auth_user_remember__row')
                elif settings.formstyle == 'bootstrap':
                    addrow(form,
                           "",
                           LABEL(
                               INPUT(_type='checkbox',
                                     _id="auth_user_remember",
                                     _name="remember"),
                               self.messages.label_remember_me,
                               _class="checkbox"),
                           "",
                           settings.formstyle,
                           'auth_user_remember__row')

            captcha = settings.login_captcha or \
                (settings.login_captcha != False and settings.captcha)
            if captcha:
                addrow(form, captcha.label, captcha, captcha.comment,
                       settings.formstyle, 'captcha__row')
            accepted_form = False

            if form.accepts(request, session if self.csrf_prevention else None,
                            formname='login', dbio=False,
                            onvalidation=onvalidation,
                            hideerror=settings.hideerror):

                accepted_form = True
                # check for username in db
                entered_username = form.vars[username]
                if multi_login and '@' in entered_username:
                    # if '@' in username check for email, not username
                    user = table_user(email = entered_username)
                else:
                    user = table_user(**{username: entered_username})
                if user:
                    # user in db, check if registration pending or disabled
                    temp_user = user
                    if temp_user.registration_key == 'pending':
                        response.flash = self.messages.registration_pending
                        return form
                    elif temp_user.registration_key in ('disabled', 'blocked'):
                        response.flash = self.messages.login_disabled
                        return form
                    elif not temp_user.registration_key is None and \
                            temp_user.registration_key.strip():
                        response.flash = \
                            self.messages.registration_verifying
                        return form
                    # try alternate logins 1st as these have the
                    # current version of the password
                    user = None
                    for login_method in settings.login_methods:
                        if login_method != self and \
                                login_method(request.vars[username],
                                             request.vars[passfield]):
                            if not self in settings.login_methods:
                                # do not store password in db
                                form.vars[passfield] = None
                            user = self.get_or_create_user(
                                form.vars, settings.update_fields)
                            break
                    if not user:
                        # alternates have failed, maybe because service inaccessible
                        if settings.login_methods[0] == self:
                            # try logging in locally using cached credentials
                            if form.vars.get(passfield, '') == temp_user[passfield]:
                                # success
                                user = temp_user
                else:
                    # user not in db
                    if not settings.alternate_requires_registration:
                        # we're allowed to auto-register users from external systems
                        for login_method in settings.login_methods:
                            if login_method != self and \
                                    login_method(request.vars[username],
                                                 request.vars[passfield]):
                                if not self in settings.login_methods:
                                    # do not store password in db
                                    form.vars[passfield] = None
                                user = self.get_or_create_user(
                                    form.vars, settings.update_fields)
                                break
                if not user:
                    self.log_event(self.messages['login_failed_log'],
                                   request.post_vars)
                    # invalid login
                    session.flash = self.messages.invalid_login
                    callback(onfail, None)
                    redirect(
                        self.url(args=request.args, vars=request.get_vars),
                        client_side=settings.client_side)

        else:
            # use a central authentication server
            cas = settings.login_form
            cas_user = cas.get_user()

            if cas_user:
                cas_user[passfield] = None
                user = self.get_or_create_user(
                    table_user._filter_fields(cas_user),
                    settings.update_fields)
            elif hasattr(cas, 'login_form'):
                return cas.login_form()
            else:
                # we need to pass through login again before going on
                next = self.url(settings.function, args='login')
                redirect(cas.login_url(next),
                         client_side=settings.client_side)

        # process authenticated users
        if user:
            user = Row(table_user._filter_fields(user, id=True))
            # process authenticated users
            # user wants to be logged in for longer
            self.login_user(user)
            session.auth.expiration = \
                request.vars.get('remember', False) and \
                settings.long_expiration or \
                settings.expiration
            session.auth.remember = 'remember' in request.vars
            self.log_event(log, user)
            session.flash = self.messages.logged_in

        # how to continue
        if settings.login_form == self:
            if accepted_form:
                callback(onaccept, form)
                if next == session._auth_next:
                    session._auth_next = None
                next = replace_id(next, form)
                redirect(next, client_side=settings.client_side)

            table_user[username].requires = old_requires
            return form
        elif user:
            callback(onaccept, None)

        if next == session._auth_next:
            del session._auth_next
        redirect(next, client_side=settings.client_side)

    def logout(self, next=DEFAULT, onlogout=DEFAULT, log=DEFAULT):
        """
        logout and redirects to login

        method: Auth.logout ([next=DEFAULT[, onlogout=DEFAULT[,
            log=DEFAULT]]])

        """

        if next is DEFAULT:
            next = self.get_vars_next() or self.settings.logout_next
        if onlogout is DEFAULT:
            onlogout = self.settings.logout_onlogout
        if onlogout:
            onlogout(self.user)
        if log is DEFAULT:
            log = self.messages['logout_log']
        if self.user:
            self.log_event(log, self.user)
        if self.settings.login_form != self:
            cas = self.settings.login_form
            cas_user = cas.get_user()
            if cas_user:
                next = cas.logout_url(next)

        current.session.auth = None
        if self.settings.renew_session_onlogout:
            current.session.renew(clear_session=not self.settings.keep_session_onlogout)
        current.session.flash = self.messages.logged_out
        if not next is None:
            redirect(next)

    def register(
        self,
        next=DEFAULT,
        onvalidation=DEFAULT,
        onaccept=DEFAULT,
        log=DEFAULT,
    ):
        """
        returns a registration form

        method: Auth.register([next=DEFAULT [, onvalidation=DEFAULT
            [, onaccept=DEFAULT [, log=DEFAULT]]]])

        """

        table_user = self.table_user()
        request = current.request
        response = current.response
        session = current.session
        if self.is_logged_in():
            redirect(self.settings.logged_url,
                     client_side=self.settings.client_side)
        if next is DEFAULT:
            next = self.get_vars_next() or self.settings.register_next
        if onvalidation is DEFAULT:
            onvalidation = self.settings.register_onvalidation
        if onaccept is DEFAULT:
            onaccept = self.settings.register_onaccept
        if log is DEFAULT:
            log = self.messages['register_log']

        table_user = self.table_user()
        if self.settings.login_userfield:
            username = self.settings.login_userfield
        elif 'username' in table_user.fields:
            username = 'username'
        else:
            username = 'email'

        # Ensure the username field is unique.
        unique_validator = IS_NOT_IN_DB(self.db, table_user[username])
        if not table_user[username].requires:
            table_user[username].requires = unique_validator
        elif isinstance(table_user[username].requires, (list, tuple)):
            if not any([isinstance(validator, IS_NOT_IN_DB) for validator in
                        table_user[username].requires]):
                if isinstance(table_user[username].requires, list):
                    table_user[username].requires.append(unique_validator)
                else:
                    table_user[username].requires += (unique_validator, )
        elif not isinstance(table_user[username].requires, IS_NOT_IN_DB):
            table_user[username].requires = [table_user[username].requires,
                                             unique_validator]

        passfield = self.settings.password_field
        formstyle = self.settings.formstyle
        form = SQLFORM(table_user,
                       fields=self.settings.register_fields,
                       hidden=dict(_next=next),
                       showid=self.settings.showid,
                       submit_button=self.messages.register_button,
                       delete_label=self.messages.delete_label,
                       formstyle=formstyle,
                       separator=self.settings.label_separator
                       )
        if self.settings.register_verify_password:
            for i, row in enumerate(form[0].components):
                item = row.element('input', _name=passfield)
                if item:
                    form.custom.widget.password_two = \
                        INPUT(_name="password_two", _type="password",
                              _class="password",
                              requires=IS_EXPR(
                              'value==%s' %
                              repr(request.vars.get(passfield, None)),
                              error_message=self.messages.mismatched_password))

                    if formstyle == 'bootstrap':
                        form.custom.widget.password_two[
                            '_class'] = 'span4'

                    addrow(
                        form, self.messages.verify_password +
                        self.settings.label_separator,
                        form.custom.widget.password_two,
                        self.messages.verify_password_comment,
                           formstyle,
                           '%s_%s__row' % (table_user, 'password_two'),
                           position=i + 1)
                    break
        captcha = self.settings.register_captcha or self.settings.captcha
        if captcha:
            addrow(form, captcha.label, captcha,
                   captcha.comment, self.settings.formstyle, 'captcha__row')

        #Add a message if specified
        if self.settings.pre_registration_div:
            addrow(form, '',
                   DIV(_id="pre-reg", *self.settings.pre_registration_div),
                   '', formstyle, '')

        table_user.registration_key.default = key = web2py_uuid()
        if form.accepts(request, session if self.csrf_prevention else None,
                        formname='register',
                        onvalidation=onvalidation,
                        hideerror=self.settings.hideerror):
            description = self.messages.group_description % form.vars
            if self.settings.create_user_groups:
                group_id = self.add_group(
                    self.settings.create_user_groups % form.vars, description)
                self.add_membership(group_id, form.vars.id)
            if self.settings.everybody_group_id:
                self.add_membership(
                    self.settings.everybody_group_id, form.vars.id)
            if self.settings.registration_requires_verification:
                link = self.url(
                    self.settings.function, args=('verify_email', key), scheme=True)
                d = dict(request.vars)
                d.update(dict(key=key, link=link,username=form.vars[username]))
                if not (self.settings.mailer and self.settings.mailer.send(
                        to=form.vars.email,
                        subject=self.messages.verify_email_subject,                    
                        message=self.messages.verify_email % d)):
                    self.db.rollback()
                    response.flash = self.messages.unable_send_email
                    return form
                session.flash = self.messages.email_sent
            if self.settings.registration_requires_approval and \
               not self.settings.registration_requires_verification:
                table_user[form.vars.id] = dict(registration_key='pending')
                session.flash = self.messages.registration_pending
            elif (not self.settings.registration_requires_verification or
                      self.settings.login_after_registration):
                if not self.settings.registration_requires_verification:
                    table_user[form.vars.id] = dict(registration_key='')
                session.flash = self.messages.registration_successful
                user = table_user(**{username: form.vars[username]})
                self.login_user(user)
                session.flash = self.messages.logged_in
            self.log_event(log, form.vars)
            callback(onaccept, form)
            if not next:
                next = self.url(args=request.args)
            else:
                next = replace_id(next, form)
            redirect(next, client_side=self.settings.client_side)
        return form

    def is_logged_in(self):
        """
        checks if the user is logged in and returns True/False.
        if so user is in auth.user as well as in session.auth.user
        """

        if self.user:
            return True
        return False

    def verify_email(
        self,
        next=DEFAULT,
        onaccept=DEFAULT,
        log=DEFAULT,
        ):
        """
        action user to verify the registration email, XXXXXXXXXXXXXXXX

        method: Auth.verify_email([next=DEFAULT [, onvalidation=DEFAULT
            [, onaccept=DEFAULT [, log=DEFAULT]]]])

        """

        key = getarg(-1)
        table_user = self.table_user()
        user = table_user(registration_key=key)
        if not user:
            redirect(self.settings.login_url)
        if self.settings.registration_requires_approval:
            user.update_record(registration_key='pending')
            current.session.flash = self.messages.registration_pending
        else:
            user.update_record(registration_key='')
            current.session.flash = self.messages.email_verified
        # make sure session has same user.registrato_key as db record
        if current.session.auth and current.session.auth.user:
            current.session.auth.user.registration_key = user.registration_key
        if log is DEFAULT:
            log = self.messages['verify_email_log']
        if next is DEFAULT:
            next = self.settings.verify_email_next
        if onaccept is DEFAULT:
            onaccept = self.settings.verify_email_onaccept
        self.log_event(log, user)
        callback(onaccept, user)
        redirect(next)

    def retrieve_username(
        self,
        next=DEFAULT,
        onvalidation=DEFAULT,
        onaccept=DEFAULT,
        log=DEFAULT,
        ):
        """
        returns a form to retrieve the user username
        (only if there is a username field)

        method: Auth.retrieve_username([next=DEFAULT
            [, onvalidation=DEFAULT [, onaccept=DEFAULT [, log=DEFAULT]]]])

        """

        table_user = self.table_user()
        if not 'username' in table_user.fields:
            raise HTTP(404)
        request = current.request
        response = current.response
        session = current.session
        captcha = self.settings.retrieve_username_captcha or \
                (self.settings.retrieve_username_captcha != False and self.settings.captcha)
        if not self.settings.mailer:
            response.flash = self.messages.function_disabled
            return ''
        if next is DEFAULT:
            next = self.get_vars_next() or self.settings.retrieve_username_next
        if onvalidation is DEFAULT:
            onvalidation = self.settings.retrieve_username_onvalidation
        if onaccept is DEFAULT:
            onaccept = self.settings.retrieve_username_onaccept
        if log is DEFAULT:
            log = self.messages['retrieve_username_log']
        old_requires = table_user.email.requires
        table_user.email.requires = [IS_IN_DB(self.db, table_user.email,
            error_message=self.messages.invalid_email)]
        form = SQLFORM(table_user,
                       fields=['email'],
                       hidden=dict(_next=next),
                       showid=self.settings.showid,
                       submit_button=self.messages.submit_button,
                       delete_label=self.messages.delete_label,
                       formstyle=self.settings.formstyle,
                       separator=self.settings.label_separator
                       )
        if captcha:
            addrow(form, captcha.label, captcha,
                   captcha.comment, self.settings.formstyle, 'captcha__row')

        if form.accepts(request, session if self.csrf_prevention else None,
                        formname='retrieve_username', dbio=False,
                        onvalidation=onvalidation, hideerror=self.settings.hideerror):
            users = table_user._db(table_user.email==form.vars.email).select()
            if not users:
                current.session.flash = \
                    self.messages.invalid_email
                redirect(self.url(args=request.args))
            username = ', '.join(u.username for u in users)
            self.settings.mailer.send(to=form.vars.email,
                    subject=self.messages.retrieve_username_subject,
                    message=self.messages.retrieve_username
                     % dict(username=username))
            session.flash = self.messages.email_sent
            for user in users:
                self.log_event(log, user)
            callback(onaccept, form)
            if not next:
                next = self.url(args=request.args)
            else:
                next = replace_id(next, form)
            redirect(next)
        table_user.email.requires = old_requires
        return form

    def random_password(self):
        import string
        import random
        password = ''
        specials = r'!#$*'
        for i in range(0, 3):
            password += random.choice(string.lowercase)
            password += random.choice(string.uppercase)
            password += random.choice(string.digits)
            password += random.choice(specials)
        return ''.join(random.sample(password, len(password)))

    def reset_password_deprecated(
        self,
        next=DEFAULT,
        onvalidation=DEFAULT,
        onaccept=DEFAULT,
        log=DEFAULT,
        ):
        """
        returns a form to reset the user password (deprecated)

        method: Auth.reset_password_deprecated([next=DEFAULT
            [, onvalidation=DEFAULT [, onaccept=DEFAULT [, log=DEFAULT]]]])

        """

        table_user = self.table_user()
        request = current.request
        response = current.response
        session = current.session
        if not self.settings.mailer:
            response.flash = self.messages.function_disabled
            return ''
        if next is DEFAULT:
            next = self.get_vars_next() or self.settings.retrieve_password_next
        if onvalidation is DEFAULT:
            onvalidation = self.settings.retrieve_password_onvalidation
        if onaccept is DEFAULT:
            onaccept = self.settings.retrieve_password_onaccept
        if log is DEFAULT:
            log = self.messages['retrieve_password_log']
        old_requires = table_user.email.requires
        table_user.email.requires = [IS_IN_DB(self.db, table_user.email,
            error_message=self.messages.invalid_email)]
        form = SQLFORM(table_user,
                       fields=['email'],
                       hidden=dict(_next=next),
                       showid=self.settings.showid,
                       submit_button=self.messages.submit_button,
                       delete_label=self.messages.delete_label,
                       formstyle=self.settings.formstyle,
                       separator=self.settings.label_separator
                       )
        if form.accepts(request, session if self.csrf_prevention else None,
                        formname='retrieve_password', dbio=False,
                        onvalidation=onvalidation, hideerror=self.settings.hideerror):
            user = table_user(email=form.vars.email)
            if not user:
                current.session.flash = \
                    self.messages.invalid_email
                redirect(self.url(args=request.args))
            elif user.registration_key in ('pending', 'disabled', 'blocked'):
                current.session.flash = \
                    self.messages.registration_pending
                redirect(self.url(args=request.args))
            password = self.random_password()
            passfield = self.settings.password_field
            d = {
                passfield: str(table_user[passfield].validate(password)[0]),
                'registration_key': ''
                }
            user.update_record(**d)
            if self.settings.mailer and \
               self.settings.mailer.send(to=form.vars.email,
                        subject=self.messages.retrieve_password_subject,
                        message=self.messages.retrieve_password
                        % dict(password=password)):
                session.flash = self.messages.email_sent
            else:
                session.flash = self.messages.unable_to_send_email
            self.log_event(log, user)
            callback(onaccept, form)
            if not next:
                next = self.url(args=request.args)
            else:
                next = replace_id(next, form)
            redirect(next)
        table_user.email.requires = old_requires
        return form

    def reset_password(
        self,
        next=DEFAULT,
        onvalidation=DEFAULT,
        onaccept=DEFAULT,
        log=DEFAULT,
        ):
        """
        returns a form to reset the user password

        method: Auth.reset_password([next=DEFAULT
            [, onvalidation=DEFAULT [, onaccept=DEFAULT [, log=DEFAULT]]]])

        """

        table_user = self.table_user()
        request = current.request
        # response = current.response
        session = current.session

        if next is DEFAULT:
            next = self.get_vars_next() or self.settings.reset_password_next
        try:
            key = request.vars.key or getarg(-1)
            t0 = int(key.split('-')[0])
            if time.time() - t0 > 60 * 60 * 24:
                raise Exception
            user = table_user(reset_password_key=key)
            if not user:
                raise Exception
        except Exception:
            session.flash = self.messages.invalid_reset_password
            redirect(next, client_side=self.settings.client_side)
        passfield = self.settings.password_field
        form = SQLFORM.factory(
            Field('new_password', 'password',
                  label=self.messages.new_password,
                  requires=self.table_user()[passfield].requires),
            Field('new_password2', 'password',
                  label=self.messages.verify_password,
                  requires=[IS_EXPR(
                      'value==%s' % repr(request.vars.new_password),
                                    self.messages.mismatched_password)]),
            submit_button=self.messages.password_reset_button,
            hidden=dict(_next=next),
            formstyle=self.settings.formstyle,
            separator=self.settings.label_separator
        )
        if form.accepts(request, session,
                        hideerror=self.settings.hideerror):
            user.update_record(
                **{passfield: str(form.vars.new_password),
                   'registration_key': '',
                   'reset_password_key': ''})
            session.flash = self.messages.password_changed
            if self.settings.login_after_password_change:
                self.login_user(user)
            redirect(next, client_side=self.settings.client_side)
        return form

    def request_reset_password(
        self,
        next=DEFAULT,
        onvalidation=DEFAULT,
        onaccept=DEFAULT,
        log=DEFAULT,
        ):
        """
        returns a form to reset the user password

        method: Auth.reset_password([next=DEFAULT
            [, onvalidation=DEFAULT [, onaccept=DEFAULT [, log=DEFAULT]]]])

        """
        table_user = self.table_user()
        request = current.request
        response = current.response
        session = current.session
        captcha = self.settings.retrieve_password_captcha or \
                (self.settings.retrieve_password_captcha != False and self.settings.captcha)

        if next is DEFAULT:
            next = self.get_vars_next() or self.settings.request_reset_password_next
        if not self.settings.mailer:
            response.flash = self.messages.function_disabled
            return ''
        if onvalidation is DEFAULT:
            onvalidation = self.settings.reset_password_onvalidation
        if onaccept is DEFAULT:
            onaccept = self.settings.reset_password_onaccept
        if log is DEFAULT:
            log = self.messages['reset_password_log']
        userfield = self.settings.login_userfield or 'username' \
            if 'username' in table_user.fields else 'email'        
        if userfield=='email':
            table_user.email.requires = [
                IS_EMAIL(error_message=self.messages.invalid_email),
                IS_IN_DB(self.db, table_user.email,
                         error_message=self.messages.invalid_email)]
        else:
            table_user.username.requires = [
                IS_IN_DB(self.db, table_user.username,
                         error_message=self.messages.invalid_username)]
        form = SQLFORM(table_user,
                       fields=[userfield],
                       hidden=dict(_next=next),
                       showid=self.settings.showid,
                       submit_button=self.messages.password_reset_button,
                       delete_label=self.messages.delete_label,
                       formstyle=self.settings.formstyle,
                       separator=self.settings.label_separator
                       )
        if captcha:
            addrow(form, captcha.label, captcha,
                   captcha.comment, self.settings.formstyle, 'captcha__row')
        if form.accepts(request, session if self.csrf_prevention else None,
                        formname='reset_password', dbio=False,
                        onvalidation=onvalidation,
                        hideerror=self.settings.hideerror):
<<<<<<< HEAD
            user = table_user(**{userfield:form.vars.email})
=======
            user = table_user(**{userfield:form.vars.get(userfield)})
>>>>>>> 338331aa
            if not user:
                session.flash = self.messages['invalid_%s' % userfield]
                redirect(self.url(args=request.args),
                         client_side=self.settings.client_side)
            elif user.registration_key in ('pending', 'disabled', 'blocked'):
                session.flash = self.messages.registration_pending
                redirect(self.url(args=request.args),
                         client_side=self.settings.client_side)
            if self.email_reset_password(user):
                session.flash = self.messages.email_sent
            else:
                session.flash = self.messages.unable_to_send_email
            self.log_event(log, user)
            callback(onaccept, form)
            if not next:
                next = self.url(args=request.args)
            else:
                next = replace_id(next, form)
            redirect(next, client_side=self.settings.client_side)
        # old_requires = table_user.email.requires
        return form

    def email_reset_password(self, user):
        reset_password_key = str(int(time.time())) + '-' + web2py_uuid()
        link = self.url(self.settings.function,
                        args=('reset_password', reset_password_key),
                        scheme=True)
        d = dict(user)
        d.update(dict(key=reset_password_key, link=link))
        if self.settings.mailer and self.settings.mailer.send(
            to=user.email,
            subject=self.messages.reset_password_subject,
            message=self.messages.reset_password % d):
            user.update_record(reset_password_key=reset_password_key)
            return True
        return False

    def retrieve_password(
        self,
        next=DEFAULT,
        onvalidation=DEFAULT,
        onaccept=DEFAULT,
        log=DEFAULT,
        ):
        if self.settings.reset_password_requires_verification:
            return self.request_reset_password(next, onvalidation, onaccept, log)
        else:
            return self.reset_password_deprecated(next, onvalidation, onaccept, log)

    def change_password(
        self,
        next=DEFAULT,
        onvalidation=DEFAULT,
        onaccept=DEFAULT,
        log=DEFAULT,
        ):
        """
        returns a form that lets the user change password

        method: Auth.change_password([next=DEFAULT[, onvalidation=DEFAULT[,
            onaccept=DEFAULT[, log=DEFAULT]]]])
        """

        if not self.is_logged_in():
            redirect(self.settings.login_url,
                     client_side=self.settings.client_side)
        db = self.db
        table_user = self.table_user()
        s = db(table_user.id == self.user.id)

        request = current.request
        session = current.session
        if next is DEFAULT:
            next = self.get_vars_next() or self.settings.change_password_next
        if onvalidation is DEFAULT:
            onvalidation = self.settings.change_password_onvalidation
        if onaccept is DEFAULT:
            onaccept = self.settings.change_password_onaccept
        if log is DEFAULT:
            log = self.messages['change_password_log']
        passfield = self.settings.password_field
        form = SQLFORM.factory(
            Field('old_password', 'password',
                label=self.messages.old_password,
                requires=table_user[passfield].requires),
            Field('new_password', 'password',
                label=self.messages.new_password,
                requires=table_user[passfield].requires),
            Field('new_password2', 'password',
                label=self.messages.verify_password,
                requires=[IS_EXPR(
                    'value==%s' % repr(request.vars.new_password),
                              self.messages.mismatched_password)]),
            submit_button=self.messages.password_change_button,
            hidden=dict(_next=next),
            formstyle=self.settings.formstyle,
            separator=self.settings.label_separator
        )
        if form.accepts(request, session,
                        formname='change_password',
                        onvalidation=onvalidation,
                        hideerror=self.settings.hideerror):

            if not form.vars['old_password'] == s.select(limitby=(0,1), orderby_on_limitby=False).first()[passfield]:
                form.errors['old_password'] = self.messages.invalid_password
            else:
                d = {passfield: str(form.vars.new_password)}
                s.update(**d)
                session.flash = self.messages.password_changed
                self.log_event(log, self.user)
                callback(onaccept, form)
                if not next:
                    next = self.url(args=request.args)
                else:
                    next = replace_id(next, form)
                redirect(next, client_side=self.settings.client_side)
        return form

    def profile(
        self,
        next=DEFAULT,
        onvalidation=DEFAULT,
        onaccept=DEFAULT,
        log=DEFAULT,
        ):
        """
        returns a form that lets the user change his/her profile

        method: Auth.profile([next=DEFAULT [, onvalidation=DEFAULT
            [, onaccept=DEFAULT [, log=DEFAULT]]]])

        """

        table_user = self.table_user()
        if not self.is_logged_in():
            redirect(self.settings.login_url,
                     client_side=self.settings.client_side)
        passfield = self.settings.password_field
        table_user[passfield].writable = False
        request = current.request
        session = current.session
        if next is DEFAULT:
            next = self.get_vars_next() or self.settings.profile_next
        if onvalidation is DEFAULT:
            onvalidation = self.settings.profile_onvalidation
        if onaccept is DEFAULT:
            onaccept = self.settings.profile_onaccept
        if log is DEFAULT:
            log = self.messages['profile_log']
        form = SQLFORM(
            table_user,
            self.user.id,
            fields=self.settings.profile_fields,
            hidden=dict(_next=next),
            showid=self.settings.showid,
            submit_button=self.messages.profile_save_button,
            delete_label=self.messages.delete_label,
            upload=self.settings.download_url,
            formstyle=self.settings.formstyle,
            separator=self.settings.label_separator,
            deletable=self.settings.allow_delete_accounts,
            )
        if form.accepts(request, session,
                        formname='profile',
                        onvalidation=onvalidation,
                        hideerror=self.settings.hideerror):
            self.user.update(table_user._filter_fields(form.vars))
            session.flash = self.messages.profile_updated
            self.log_event(log, self.user)
            callback(onaccept, form)
            if form.deleted:
                return self.logout()
            if not next:
                next = self.url(args=request.args)
            else:
                next = replace_id(next, form)
            redirect(next, client_side=self.settings.client_side)
        return form

    def run_login_onaccept(self):
         onaccept = self.settings.login_onaccept
         if onaccept:
             form = Storage(dict(vars=self.user))
             if not isinstance(onaccept,(list, tuple)):
                 onaccept = [onaccept]
             for callback in onaccept:
                 callback(form)

    def is_impersonating(self):
        return self.is_logged_in() and 'impersonator' in current.session.auth

    def impersonate(self, user_id=DEFAULT):
        """
        usage: POST TO http://..../impersonate request.post_vars.user_id=<id>
        set request.post_vars.user_id to 0 to restore original user.

        requires impersonator is logged in and
        has_permission('impersonate', 'auth_user', user_id)
        """
        request = current.request
        session = current.session
        auth = session.auth
        table_user = self.table_user()
        if not self.is_logged_in():
            raise HTTP(401, "Not Authorized")
        current_id = auth.user.id
        requested_id = user_id
        if user_id is DEFAULT:
            user_id = current.request.post_vars.user_id
        if user_id and user_id != self.user.id and user_id != '0':
            if not self.has_permission('impersonate',
                                       self.table_user(),
                                       user_id):
                raise HTTP(403, "Forbidden")
            user = table_user(user_id)
            if not user:
                raise HTTP(401, "Not Authorized")
            auth.impersonator = cPickle.dumps(session)
            auth.user.update(
                table_user._filter_fields(user, True))
            self.user = auth.user
            self.update_groups()            
            log = self.messages['impersonate_log']
            self.log_event(log, dict(id=current_id, other_id=auth.user.id))
            self.run_login_onaccept()
        elif user_id in (0, '0'):
            if self.is_impersonating():
                session.clear()
                session.update(cPickle.loads(auth.impersonator))
                self.user = session.auth.user
                self.update_groups()
                self.run_login_onaccept()
            return None
        if requested_id is DEFAULT and not request.post_vars:
            return SQLFORM.factory(Field('user_id', 'integer'))
        return SQLFORM(table_user, user.id, readonly=True)

    def update_groups(self):
        if not self.user:
            return
        user_groups = self.user_groups = {}
        if current.session.auth:
            current.session.auth.user_groups = self.user_groups
        table_group = self.table_group()
        table_membership = self.table_membership()
        memberships = self.db(
            table_membership.user_id == self.user.id).select()
        for membership in memberships:
            group = table_group(membership.group_id)
            if group:
                user_groups[membership.group_id] = group.role

    def groups(self):
        """
        displays the groups and their roles for the logged in user
        """

        if not self.is_logged_in():
            redirect(self.settings.login_url)
        table_membership = self.table_membership()
        memberships = self.db(
            table_membership.user_id == self.user.id).select()
        table = TABLE()
        for membership in memberships:
            table_group = self.table_group()
            groups = self.db(table_group.id == membership.group_id).select()
            if groups:
                group = groups[0]
                table.append(TR(H3(group.role, '(%s)' % group.id)))
                table.append(TR(P(group.description)))
        if not memberships:
            return None
        return table

    def not_authorized(self):
        """
        you can change the view for this page to make it look as you like
        """
        if current.request.ajax:
            raise HTTP(403, 'ACCESS DENIED')
        return 'ACCESS DENIED'

    def requires(self, condition, requires_login=True, otherwise=None):
        """
        decorator that prevents access to action if not logged in
        """

        def decorator(action):

            def f(*a, **b):

                basic_allowed, basic_accepted, user = self.basic()
                user = user or self.user
                if requires_login:
                    if not user:
                        if current.request.ajax:
                            raise HTTP(401, self.messages.ajax_failed_authentication)
                        elif not otherwise is None:
                            if callable(otherwise):
                                return otherwise()
                            redirect(otherwise)
                        elif self.settings.allow_basic_login_only or \
                                basic_accepted or current.request.is_restful:
                            raise HTTP(403, "Not authorized")
                        else:
                            next = self.here()
                            current.session.flash = current.response.flash
                            return call_or_redirect(
                                self.settings.on_failed_authentication,
                                self.settings.login_url +
                                    '?_next=' + urllib.quote(next))

                if callable(condition):
                    flag = condition()
                else:
                    flag = condition
                if not flag:
                    current.session.flash = self.messages.access_denied
                    return call_or_redirect(
                        self.settings.on_failed_authorization)
                return action(*a, **b)
            f.__doc__ = action.__doc__
            f.__name__ = action.__name__
            f.__dict__.update(action.__dict__)
            return f

        return decorator

    def requires_login(self, otherwise=None):
        """
        decorator that prevents access to action if not logged in
        """
        return self.requires(True, otherwise=otherwise)

    def requires_membership(self, role=None, group_id=None, otherwise=None):
        """
        decorator that prevents access to action if not logged in or
        if user logged in is not a member of group_id.
        If role is provided instead of group_id then the
        group_id is calculated.
        """
        def has_membership(self=self, group_id=group_id, role=role):
            return self.has_membership(group_id=group_id, role=role)
        return self.requires(has_membership, otherwise=otherwise)

    def requires_permission(self, name, table_name='', record_id=0,
                            otherwise=None):
        """
        decorator that prevents access to action if not logged in or
        if user logged in is not a member of any group (role) that
        has 'name' access to 'table_name', 'record_id'.
        """
        def has_permission(self=self, name=name, table_name=table_name, record_id=record_id):
            return self.has_permission(name, table_name, record_id)
        return self.requires(has_permission, otherwise=otherwise)

    def requires_signature(self, otherwise=None, hash_vars=True):
        """
        decorator that prevents access to action if not logged in or
        if user logged in is not a member of group_id.
        If role is provided instead of group_id then the
        group_id is calculated.
        """
        def verify():
            return URL.verify(current.request, user_signature=True, hash_vars=hash_vars)
        return self.requires(verify, otherwise)

    def add_group(self, role, description=''):
        """
        creates a group associated to a role
        """

        group_id = self.table_group().insert(
            role=role, description=description)
        self.log_event(self.messages['add_group_log'],
                       dict(group_id=group_id, role=role))
        return group_id

    def del_group(self, group_id):
        """
        deletes a group
        """
        self.db(self.table_group().id == group_id).delete()
        self.db(self.table_membership().group_id == group_id).delete()
        self.db(self.table_permission().group_id == group_id).delete()
        self.update_groups()
        self.log_event(self.messages.del_group_log, dict(group_id=group_id))

    def id_group(self, role):
        """
        returns the group_id of the group specified by the role
        """
        rows = self.db(self.table_group().role == role).select()
        if not rows:
            return None
        return rows[0].id

    def user_group(self, user_id=None):
        """
        returns the group_id of the group uniquely associated to this user
        i.e. role=user:[user_id]
        """
        return self.id_group(self.user_group_role(user_id))

    def user_group_role(self, user_id=None):
        if not self.settings.create_user_groups:
            return None
        if user_id:
            user = self.table_user()[user_id]
        else:
            user = self.user
        return self.settings.create_user_groups % user

    def has_membership(self, group_id=None, user_id=None, role=None):
        """
        checks if user is member of group_id or role
        """

        group_id = group_id or self.id_group(role)
        try:
            group_id = int(group_id)
        except:
            group_id = self.id_group(group_id)  # interpret group_id as a role
        if not user_id and self.user:
            user_id = self.user.id
        membership = self.table_membership()
        if group_id and user_id and self.db((membership.user_id == user_id)
                    & (membership.group_id == group_id)).select():
            r = True
        else:
            r = False
        self.log_event(self.messages['has_membership_log'],
                       dict(user_id=user_id, group_id=group_id, check=r))
        return r

    def add_membership(self, group_id=None, user_id=None, role=None):
        """
        gives user_id membership of group_id or role
        if user is None than user_id is that of current logged in user
        """

        group_id = group_id or self.id_group(role)
        try:
            group_id = int(group_id)
        except:
            group_id = self.id_group(group_id)  # interpret group_id as a role
        if not user_id and self.user:
            user_id = self.user.id
        membership = self.table_membership()
        record = membership(user_id=user_id, group_id=group_id)
        if record:
            return record.id
        else:
            id = membership.insert(group_id=group_id, user_id=user_id)
        self.update_groups()
        self.log_event(self.messages['add_membership_log'],
                       dict(user_id=user_id, group_id=group_id))
        return id

    def del_membership(self, group_id=None, user_id=None, role=None):
        """
        revokes membership from group_id to user_id
        if user_id is None than user_id is that of current logged in user
        """

        group_id = group_id or self.id_group(role)
        if not user_id and self.user:
            user_id = self.user.id
        membership = self.table_membership()
        self.log_event(self.messages['del_membership_log'],
                       dict(user_id=user_id, group_id=group_id))
        ret = self.db(membership.user_id
                      == user_id)(membership.group_id
                                  == group_id).delete()
        self.update_groups()
        return ret

    def has_permission(
        self,
        name='any',
        table_name='',
        record_id=0,
        user_id=None,
        group_id=None,
        ):
        """
        checks if user_id or current logged in user is member of a group
        that has 'name' permission on 'table_name' and 'record_id'
        if group_id is passed, it checks whether the group has the permission
        """

        if not group_id and self.settings.everybody_group_id and \
                self.has_permission(
            name, table_name, record_id, user_id=None,
            group_id=self.settings.everybody_group_id):
                return True

        if not user_id and not group_id and self.user:
            user_id = self.user.id
        if user_id:
            membership = self.table_membership()
            rows = self.db(membership.user_id
                           == user_id).select(membership.group_id)
            groups = set([row.group_id for row in rows])
            if group_id and not group_id in groups:
                return False
        else:
            groups = set([group_id])
        permission = self.table_permission()
        rows = self.db(permission.name == name)(permission.table_name
                 == str(table_name))(permission.record_id
                 == record_id).select(permission.group_id)
        groups_required = set([row.group_id for row in rows])
        if record_id:
            rows = self.db(permission.name
                            == name)(permission.table_name
                     == str(table_name))(permission.record_id
                     == 0).select(permission.group_id)
            groups_required = groups_required.union(set([row.group_id
                    for row in rows]))
        if groups.intersection(groups_required):
            r = True
        else:
            r = False
        if user_id:
            self.log_event(self.messages['has_permission_log'],
                           dict(user_id=user_id, name=name,
                                table_name=table_name, record_id=record_id))
        return r

    def add_permission(
        self,
        group_id,
        name='any',
        table_name='',
        record_id=0,
        ):
        """
        gives group_id 'name' access to 'table_name' and 'record_id'
        """

        permission = self.table_permission()
        if group_id == 0:
            group_id = self.user_group()
        record = self.db(permission.group_id == group_id)(permission.name == name)(permission.table_name == str(table_name))(
                permission.record_id == long(record_id)).select(limitby=(0,1), orderby_on_limitby=False).first()
        if record:
            id = record.id
        else:
            id = permission.insert(group_id=group_id, name=name,
                                   table_name=str(table_name),
                                   record_id=long(record_id))
        self.log_event(self.messages['add_permission_log'],
                       dict(permission_id=id, group_id=group_id,
                            name=name, table_name=table_name,
                            record_id=record_id))
        return id

    def del_permission(
        self,
        group_id,
        name='any',
        table_name='',
        record_id=0,
        ):
        """
        revokes group_id 'name' access to 'table_name' and 'record_id'
        """

        permission = self.table_permission()
        self.log_event(self.messages['del_permission_log'],
                       dict(group_id=group_id, name=name,
                            table_name=table_name, record_id=record_id))
        return self.db(permission.group_id == group_id)(permission.name
                 == name)(permission.table_name
                           == str(table_name))(permission.record_id
                 == long(record_id)).delete()

    def accessible_query(self, name, table, user_id=None):
        """
        returns a query with all accessible records for user_id or
        the current logged in user
        this method does not work on GAE because uses JOIN and IN

        example:

           db(auth.accessible_query('read', db.mytable)).select(db.mytable.ALL)

        """
        if not user_id:
            user_id = self.user_id
        db = self.db
        if isinstance(table, str) and table in self.db.tables():
            table = self.db[table]
        elif isinstance(table, (Set, Query)):
            # experimental: build a chained query for all tables
            if isinstance(table, Set):
                cquery = table.query
            else:
                cquery = table
            tablenames = db._adapter.tables(cquery)
            for tablename in tablenames:
                cquery &= self.accessible_query(name, tablename,
                                                user_id=user_id)
            return cquery
        if not isinstance(table, str) and\
                self.has_permission(name, table, 0, user_id):
            return table.id > 0
        membership = self.table_membership()
        permission = self.table_permission()
        query = table.id.belongs(
            db(membership.user_id == user_id)
                (membership.group_id == permission.group_id)
                (permission.name == name)
                (permission.table_name == table)
                ._select(permission.record_id))
        if self.settings.everybody_group_id:
            query |= table.id.belongs(
                db(permission.group_id == self.settings.everybody_group_id)
                    (permission.name == name)
                    (permission.table_name == table)
                    ._select(permission.record_id))
        return query

    @staticmethod
    def archive(form,
                archive_table=None,
                current_record='current_record',
                archive_current=False,
                fields=None):
        """
        If you have a table (db.mytable) that needs full revision history you can just do:

            form=crud.update(db.mytable,myrecord,onaccept=auth.archive)

        or

            form=SQLFORM(db.mytable,myrecord).process(onaccept=auth.archive)

        crud.archive will define a new table "mytable_archive" and store
        a copy of the current record (if archive_current=True)
        or a copy of the previous record (if archive_current=False)
        in the newly created table including a reference
        to the current record.

        fields allows to specify extra fields that need to be archived.

        If you want to access such table you need to define it yourself
        in a model:

            db.define_table('mytable_archive',
                Field('current_record',db.mytable),
                db.mytable)

        Notice such table includes all fields of db.mytable plus one: current_record.
        crud.archive does not timestamp the stored record unless your original table
        has a fields like:

            db.define_table(...,
                Field('saved_on','datetime',
                     default=request.now,update=request.now,writable=False),
                Field('saved_by',auth.user,
                     default=auth.user_id,update=auth.user_id,writable=False),

        there is nothing special about these fields since they are filled before
        the record is archived.

        If you want to change the archive table name and the name of the reference field
        you can do, for example:

            db.define_table('myhistory',
                Field('parent_record',db.mytable),
                db.mytable)

        and use it as:

            form=crud.update(db.mytable,myrecord,
                             onaccept=lambda form:crud.archive(form,
                             archive_table=db.myhistory,
                             current_record='parent_record'))

        """
        if not archive_current and not form.record:
            return None
        table = form.table
        if not archive_table:
            archive_table_name = '%s_archive' % table
            if not archive_table_name in table._db:
                table._db.define_table(
                    archive_table_name,
                    Field(current_record, table),
                    *[field.clone(unique=False) for field in table])
            archive_table = table._db[archive_table_name]
        new_record = {current_record: form.vars.id}
        for fieldname in archive_table.fields:
            if not fieldname in ['id', current_record]:
                if archive_current and fieldname in form.vars:
                    new_record[fieldname] = form.vars[fieldname]
                elif form.record and fieldname in form.record:
                    new_record[fieldname] = form.record[fieldname]
        if fields:
            new_record.update(fields)
        id = archive_table.insert(**new_record)
        return id

    def wiki(self,
             slug=None,
             env=None,
             render='markmin',
             manage_permissions=False,
             force_prefix='',
             restrict_search=False,
             resolve=True,
             extra=None,
             menu_groups=None,
             templates=None,
             migrate=True,
             controller=None,
             function=None,
             force_render=False,
             groups=None):

        if controller and function: resolve = False

        if not hasattr(self, '_wiki'):
            self._wiki = Wiki(self, render=render,
                              manage_permissions=manage_permissions,
                              force_prefix=force_prefix,
                              restrict_search=restrict_search,
                              env=env, extra=extra or {},
                              menu_groups=menu_groups,
                              templates=templates,
                              migrate=migrate,
                              controller=controller,
                              function=function,
                              groups=groups)
        else:
            self._wiki.env.update(env or {})

        # if resolve is set to True, process request as wiki call
        # resolve=False allows initial setup without wiki redirection
        wiki = None
        if resolve:
            action = str(current.request.args(0)).startswith("_")
            if slug and not action:
                wiki = self._wiki.read(slug,force_render)
                if isinstance(wiki, dict) and wiki.has_key('content'):
                    # We don't want to return a dict object, just the wiki
                    wiki = wiki['content']
            else:
                wiki = self._wiki()
            if isinstance(wiki, basestring):
                wiki = XML(wiki)
            return wiki

    def wikimenu(self):
        """to be used in menu.py for app wide wiki menus"""
        if (hasattr(self, "_wiki") and
            self._wiki.settings.controller and
            self._wiki.settings.function):
            self._wiki.automenu()


class Crud(object):

    def url(self, f=None, args=None, vars=None):
        """
        this should point to the controller that exposes
        download and crud
        """
        if args is None:
            args = []
        if vars is None:
            vars = {}
        return URL(c=self.settings.controller, f=f, args=args, vars=vars)

    def __init__(self, environment, db=None, controller='default'):
        self.db = db
        if not db and environment and isinstance(environment, DAL):
            self.db = environment
        elif not db:
            raise SyntaxError("must pass db as first or second argument")
        self.environment = current
        settings = self.settings = Settings()
        settings.auth = None
        settings.logger = None

        settings.create_next = None
        settings.update_next = None
        settings.controller = controller
        settings.delete_next = self.url()
        settings.download_url = self.url('download')
        settings.create_onvalidation = StorageList()
        settings.update_onvalidation = StorageList()
        settings.delete_onvalidation = StorageList()
        settings.create_onaccept = StorageList()
        settings.update_onaccept = StorageList()
        settings.update_ondelete = StorageList()
        settings.delete_onaccept = StorageList()
        settings.update_deletable = True
        settings.showid = False
        settings.keepvalues = False
        settings.create_captcha = None
        settings.update_captcha = None
        settings.captcha = None
        settings.formstyle = 'table3cols'
        settings.label_separator = ': '
        settings.hideerror = False
        settings.detect_record_change = True
        settings.hmac_key = None
        settings.lock_keys = True

        messages = self.messages = Messages(current.T)
        messages.submit_button = 'Submit'
        messages.delete_label = 'Check to delete'
        messages.record_created = 'Record Created'
        messages.record_updated = 'Record Updated'
        messages.record_deleted = 'Record Deleted'

        messages.update_log = 'Record %(id)s updated'
        messages.create_log = 'Record %(id)s created'
        messages.read_log = 'Record %(id)s read'
        messages.delete_log = 'Record %(id)s deleted'

        messages.lock_keys = True

    def __call__(self):
        args = current.request.args
        if len(args) < 1:
            raise HTTP(404)
        elif args[0] == 'tables':
            return self.tables()
        elif len(args) > 1 and not args(1) in self.db.tables:
            raise HTTP(404)
        table = self.db[args(1)]
        if args[0] == 'create':
            return self.create(table)
        elif args[0] == 'select':
            return self.select(table, linkto=self.url(args='read'))
        elif args[0] == 'search':
            form, rows = self.search(table, linkto=self.url(args='read'))
            return DIV(form, SQLTABLE(rows))
        elif args[0] == 'read':
            return self.read(table, args(2))
        elif args[0] == 'update':
            return self.update(table, args(2))
        elif args[0] == 'delete':
            return self.delete(table, args(2))
        else:
            raise HTTP(404)

    def log_event(self, message, vars):
        if self.settings.logger:
            self.settings.logger.log_event(message, vars, origin='crud')

    def has_permission(self, name, table, record=0):
        if not self.settings.auth:
            return True
        try:
            record_id = record.id
        except:
            record_id = record
        return self.settings.auth.has_permission(name, str(table), record_id)

    def tables(self):
        return TABLE(*[TR(A(name,
                            _href=self.url(args=('select', name))))
                           for name in self.db.tables])

    @staticmethod
    def archive(form, archive_table=None, current_record='current_record'):
        return Auth.archive(form, archive_table=archive_table,
                            current_record=current_record)

    def update(
        self,
        table,
        record,
        next=DEFAULT,
        onvalidation=DEFAULT,
        onaccept=DEFAULT,
        ondelete=DEFAULT,
        log=DEFAULT,
        message=DEFAULT,
        deletable=DEFAULT,
        formname=DEFAULT,
        **attributes
        ):
        """
        method: Crud.update(table, record, [next=DEFAULT
            [, onvalidation=DEFAULT [, onaccept=DEFAULT [, log=DEFAULT
            [, message=DEFAULT[, deletable=DEFAULT]]]]]])

        """
        if not (isinstance(table, self.db.Table) or table in self.db.tables) \
                or (isinstance(record, str) and not str(record).isdigit()):
            raise HTTP(404)
        if not isinstance(table, self.db.Table):
            table = self.db[table]
        try:
            record_id = record.id
        except:
            record_id = record or 0
        if record_id and not self.has_permission('update', table, record_id):
            redirect(self.settings.auth.settings.on_failed_authorization)
        if not record_id and not self.has_permission('create', table, record_id):
            redirect(self.settings.auth.settings.on_failed_authorization)

        request = current.request
        response = current.response
        session = current.session
        if request.extension == 'json' and request.vars.json:
            request.vars.update(json_parser.loads(request.vars.json))
        if next is DEFAULT:
            next = request.get_vars._next \
                or request.post_vars._next \
                or self.settings.update_next
        if onvalidation is DEFAULT:
            onvalidation = self.settings.update_onvalidation
        if onaccept is DEFAULT:
            onaccept = self.settings.update_onaccept
        if ondelete is DEFAULT:
            ondelete = self.settings.update_ondelete
        if log is DEFAULT:
            log = self.messages['update_log']
        if deletable is DEFAULT:
            deletable = self.settings.update_deletable
        if message is DEFAULT:
            message = self.messages.record_updated
        if not 'hidden' in attributes:
            attributes['hidden'] = {}
        attributes['hidden']['_next'] = next
        form = SQLFORM(
            table,
            record,
            showid=self.settings.showid,
            submit_button=self.messages.submit_button,
            delete_label=self.messages.delete_label,
            deletable=deletable,
            upload=self.settings.download_url,
            formstyle=self.settings.formstyle,
            separator=self.settings.label_separator,
            **attributes # contains hidden
            )
        self.accepted = False
        self.deleted = False
        captcha = self.settings.update_captcha or self.settings.captcha
        if record and captcha:
            addrow(form, captcha.label, captcha, captcha.comment,
                         self.settings.formstyle, 'captcha__row')
        captcha = self.settings.create_captcha or self.settings.captcha
        if not record and captcha:
            addrow(form, captcha.label, captcha, captcha.comment,
                         self.settings.formstyle, 'captcha__row')
        if not request.extension in ('html', 'load'):
            (_session, _formname) = (None, None)
        else:
            (_session, _formname) = (
                session, '%s/%s' % (table._tablename, form.record_id))
        if not formname is DEFAULT:
            _formname = formname
        keepvalues = self.settings.keepvalues
        if request.vars.delete_this_record:
            keepvalues = False
        if isinstance(onvalidation, StorageList):
            onvalidation = onvalidation.get(table._tablename, [])
        if form.accepts(request, _session, formname=_formname,
                        onvalidation=onvalidation, keepvalues=keepvalues,
                        hideerror=self.settings.hideerror,
                        detect_record_change=self.settings.detect_record_change):
            self.accepted = True
            response.flash = message
            if log:
                self.log_event(log, form.vars)
            if request.vars.delete_this_record:
                self.deleted = True
                message = self.messages.record_deleted
                callback(ondelete, form, table._tablename)
            response.flash = message
            callback(onaccept, form, table._tablename)
            if not request.extension in ('html', 'load'):
                raise HTTP(200, 'RECORD CREATED/UPDATED')
            if isinstance(next, (list, tuple)):  # fix issue with 2.6
                next = next[0]
            if next:  # Only redirect when explicit
                next = replace_id(next, form)
                session.flash = response.flash
                redirect(next)
        elif not request.extension in ('html', 'load'):
            raise HTTP(401, serializers.json(dict(errors=form.errors)))
        return form

    def create(
        self,
        table,
        next=DEFAULT,
        onvalidation=DEFAULT,
        onaccept=DEFAULT,
        log=DEFAULT,
        message=DEFAULT,
        formname=DEFAULT,
        **attributes
        ):
        """
        method: Crud.create(table, [next=DEFAULT [, onvalidation=DEFAULT
            [, onaccept=DEFAULT [, log=DEFAULT[, message=DEFAULT]]]]])
        """

        if next is DEFAULT:
            next = self.settings.create_next
        if onvalidation is DEFAULT:
            onvalidation = self.settings.create_onvalidation
        if onaccept is DEFAULT:
            onaccept = self.settings.create_onaccept
        if log is DEFAULT:
            log = self.messages['create_log']
        if message is DEFAULT:
            message = self.messages.record_created
        return self.update(
            table,
            None,
            next=next,
            onvalidation=onvalidation,
            onaccept=onaccept,
            log=log,
            message=message,
            deletable=False,
            formname=formname,
            **attributes
            )

    def read(self, table, record):
        if not (isinstance(table, self.db.Table) or table in self.db.tables) \
                or (isinstance(record, str) and not str(record).isdigit()):
            raise HTTP(404)
        if not isinstance(table, self.db.Table):
            table = self.db[table]
        if not self.has_permission('read', table, record):
            redirect(self.settings.auth.settings.on_failed_authorization)
        form = SQLFORM(
            table,
            record,
            readonly=True,
            comments=False,
            upload=self.settings.download_url,
            showid=self.settings.showid,
            formstyle=self.settings.formstyle,
            separator=self.settings.label_separator
            )
        if not current.request.extension in ('html', 'load'):
            return table._filter_fields(form.record, id=True)
        return form

    def delete(
        self,
        table,
        record_id,
        next=DEFAULT,
        message=DEFAULT,
        ):
        """
        method: Crud.delete(table, record_id, [next=DEFAULT
            [, message=DEFAULT]])
        """
        if not (isinstance(table, self.db.Table) or table in self.db.tables):
            raise HTTP(404)
        if not isinstance(table, self.db.Table):
            table = self.db[table]
        if not self.has_permission('delete', table, record_id):
            redirect(self.settings.auth.settings.on_failed_authorization)
        request = current.request
        session = current.session
        if next is DEFAULT:
            next = request.get_vars._next \
                or request.post_vars._next \
                or self.settings.delete_next
        if message is DEFAULT:
            message = self.messages.record_deleted
        record = table[record_id]
        if record:
            callback(self.settings.delete_onvalidation, record)
            del table[record_id]
            callback(self.settings.delete_onaccept, record, table._tablename)
            session.flash = message
        redirect(next)

    def rows(
        self,
        table,
        query=None,
        fields=None,
        orderby=None,
        limitby=None,
        ):
        if not (isinstance(table, self.db.Table) or table in self.db.tables):
            raise HTTP(404)
        if not self.has_permission('select', table):
            redirect(self.settings.auth.settings.on_failed_authorization)
        #if record_id and not self.has_permission('select', table):
        #    redirect(self.settings.auth.settings.on_failed_authorization)
        if not isinstance(table, self.db.Table):
            table = self.db[table]
        if not query:
            query = table.id > 0
        if not fields:
            fields = [field for field in table if field.readable]
        else:
            fields = [table[f] if isinstance(f, str) else f for f in fields]
        rows = self.db(query).select(*fields, **dict(orderby=orderby,
                                                    limitby=limitby))
        return rows

    def select(
        self,
        table,
        query=None,
        fields=None,
        orderby=None,
        limitby=None,
        headers=None,
        **attr
        ):
        headers = headers or {}
        rows = self.rows(table, query, fields, orderby, limitby)
        if not rows:
            return None  # Nicer than an empty table.
        if not 'upload' in attr:
            attr['upload'] = self.url('download')
        if not current.request.extension in ('html', 'load'):
            return rows.as_list()
        if not headers:
            if isinstance(table, str):
                table = self.db[table]
            headers = dict((str(k), k.label) for k in table)
        return SQLTABLE(rows, headers=headers, **attr)

    def get_format(self, field):
        rtable = field._db[field.type[10:]]
        format = rtable.get('_format', None)
        if format and isinstance(format, str):
            return format[2:-2]
        return field.name

    def get_query(self, field, op, value, refsearch=False):
        try:
            if refsearch:
                format = self.get_format(field)
            if op == 'equals':
                if not refsearch:
                    return field == value
                else:
                    return lambda row: row[field.name][format] == value
            elif op == 'not equal':
                if not refsearch:
                    return field != value
                else:
                    return lambda row: row[field.name][format] != value
            elif op == 'greater than':
                if not refsearch:
                    return field > value
                else:
                    return lambda row: row[field.name][format] > value
            elif op == 'less than':
                if not refsearch:
                    return field < value
                else:
                    return lambda row: row[field.name][format] < value
            elif op == 'starts with':
                if not refsearch:
                    return field.like(value + '%')
                else:
                    return lambda row: str(row[field.name][format]).startswith(value)
            elif op == 'ends with':
                if not refsearch:
                    return field.like('%' + value)
                else:
                    return lambda row: str(row[field.name][format]).endswith(value)
            elif op == 'contains':
                if not refsearch:
                    return field.like('%' + value + '%')
                else:
                    return lambda row: value in row[field.name][format]
        except:
            return None

    def search(self, *tables, **args):
        """
        Creates a search form and its results for a table
        Example usage:
        form, results = crud.search(db.test,
                               queries = ['equals', 'not equal', 'contains'],
                               query_labels={'equals':'Equals',
                                             'not equal':'Not equal'},
                               fields = ['id','children'],
                               field_labels = {
                                   'id':'ID','children':'Children'},
                               zero='Please choose',
                               query = (db.test.id > 0)&(db.test.id != 3) )
        """
        table = tables[0]
        fields = args.get('fields', table.fields)
        validate = args.get('validate',True)
        request = current.request
        db = self.db
        if not (isinstance(table, db.Table) or table in db.tables):
            raise HTTP(404)
        attributes = {}
        for key in ('orderby', 'groupby', 'left', 'distinct', 'limitby', 'cache'):
            if key in args:
                attributes[key] = args[key]
        tbl = TABLE()
        selected = []
        refsearch = []
        results = []
        showall = args.get('showall', False)
        if showall:
            selected = fields
        chkall = args.get('chkall', False)
        if chkall:
            for f in fields:
                request.vars['chk%s' % f] = 'on'
        ops = args.get('queries', [])
        zero = args.get('zero', '')
        if not ops:
            ops = ['equals', 'not equal', 'greater than',
                   'less than', 'starts with',
                   'ends with', 'contains']
        ops.insert(0, zero)
        query_labels = args.get('query_labels', {})
        query = args.get('query', table.id > 0)
        field_labels = args.get('field_labels', {})
        for field in fields:
            field = table[field]
            if not field.readable:
                continue
            fieldname = field.name
            chkval = request.vars.get('chk' + fieldname, None)
            txtval = request.vars.get('txt' + fieldname, None)
            opval = request.vars.get('op' + fieldname, None)
            row = TR(TD(INPUT(_type="checkbox", _name="chk" + fieldname,
                              _disabled=(field.type == 'id'),
                              value=(field.type == 'id' or chkval == 'on'))),
                     TD(field_labels.get(fieldname, field.label)),
                     TD(SELECT([OPTION(query_labels.get(op, op),
                                       _value=op) for op in ops],
                               _name="op" + fieldname,
                               value=opval)),
                     TD(INPUT(_type="text", _name="txt" + fieldname,
                              _value=txtval, _id='txt' + fieldname,
                              _class=str(field.type))))
            tbl.append(row)
            if request.post_vars and (chkval or field.type == 'id'):
                if txtval and opval != '':
                    if field.type[0:10] == 'reference ':
                        refsearch.append(self.get_query(field,
                                    opval, txtval, refsearch=True))
                    elif validate:
                        value, error = field.validate(txtval)
                        if not error:
                            ### TODO deal with 'starts with', 'ends with', 'contains' on GAE
                            query &= self.get_query(field, opval, value)
                        else:
                            row[3].append(DIV(error, _class='error'))
                    else:
                        query &= self.get_query(field, opval, txtval)
                selected.append(field)
        form = FORM(tbl, INPUT(_type="submit"))
        if selected:
            try:
                results = db(query).select(*selected, **attributes)
                for r in refsearch:
                    results = results.find(r)
            except:  # hmmm, we should do better here
                results = None
        return form, results


urllib2.install_opener(urllib2.build_opener(urllib2.HTTPCookieProcessor()))


def fetch(url, data=None, headers=None,
          cookie=Cookie.SimpleCookie(),
          user_agent='Mozilla/5.0'):
    headers = headers or {}
    if not data is None:
        data = urllib.urlencode(data)
    if user_agent:
        headers['User-agent'] = user_agent
    headers['Cookie'] = ' '.join(
        ['%s=%s;' % (c.key, c.value) for c in cookie.values()])
    try:
        from google.appengine.api import urlfetch
    except ImportError:
        req = urllib2.Request(url, data, headers)
        html = urllib2.urlopen(req).read()
    else:
        method = ((data is None) and urlfetch.GET) or urlfetch.POST
        while url is not None:
            response = urlfetch.fetch(url=url, payload=data,
                                      method=method, headers=headers,
                                      allow_truncated=False, follow_redirects=False,
                                      deadline=10)
            # next request will be a get, so no need to send the data again
            data = None
            method = urlfetch.GET
            # load cookies from the response
            cookie.load(response.headers.get('set-cookie', ''))
            url = response.headers.get('location')
        html = response.content
    return html

regex_geocode = \
    re.compile(r"""<geometry>[\W]*?<location>[\W]*?<lat>(?P<la>[^<]*)</lat>[\W]*?<lng>(?P<lo>[^<]*)</lng>[\W]*?</location>""")


def geocode(address):
    try:
        a = urllib.quote(address)
        txt = fetch('http://maps.googleapis.com/maps/api/geocode/xml?sensor=false&address=%s'
                     % a)
        item = regex_geocode.search(txt)
        (la, lo) = (float(item.group('la')), float(item.group('lo')))
        return (la, lo)
    except:
        return (0.0, 0.0)


def universal_caller(f, *a, **b):
    c = f.func_code.co_argcount
    n = f.func_code.co_varnames[:c]

    defaults = f.func_defaults or []
    pos_args = n[0:-len(defaults)]
    named_args = n[-len(defaults):]

    arg_dict = {}

    # Fill the arg_dict with name and value for the submitted, positional values
    for pos_index, pos_val in enumerate(a[:c]):
        arg_dict[n[pos_index]
            ] = pos_val    # n[pos_index] is the name of the argument

    # There might be pos_args left, that are sent as named_values. Gather them as well.
    # If a argument already is populated with values we simply replaces them.
    for arg_name in pos_args[len(arg_dict):]:
        if arg_name in b:
            arg_dict[arg_name] = b[arg_name]

    if len(arg_dict) >= len(pos_args):
        # All the positional arguments is found. The function may now be called.
        # However, we need to update the arg_dict with the values from the named arguments as well.
        for arg_name in named_args:
            if arg_name in b:
                arg_dict[arg_name] = b[arg_name]

        return f(**arg_dict)

    # Raise an error, the function cannot be called.
    raise HTTP(404, "Object does not exist")


class Service(object):

    def __init__(self, environment=None):
        self.run_procedures = {}
        self.csv_procedures = {}
        self.xml_procedures = {}
        self.rss_procedures = {}
        self.json_procedures = {}
        self.jsonrpc_procedures = {}
        self.jsonrpc2_procedures = {}
        self.xmlrpc_procedures = {}
        self.amfrpc_procedures = {}
        self.amfrpc3_procedures = {}
        self.soap_procedures = {}

    def run(self, f):
        """
        example:

            service = Service()
            @service.run
            def myfunction(a, b):
                return a + b
            def call():
                return service()

        Then call it with:

            wget http://..../app/default/call/run/myfunction?a=3&b=4

        """
        self.run_procedures[f.__name__] = f
        return f

    def csv(self, f):
        """
        example:

            service = Service()
            @service.csv
            def myfunction(a, b):
                return a + b
            def call():
                return service()

        Then call it with:

            wget http://..../app/default/call/csv/myfunction?a=3&b=4

        """
        self.run_procedures[f.__name__] = f
        return f

    def xml(self, f):
        """
        example:

            service = Service()
            @service.xml
            def myfunction(a, b):
                return a + b
            def call():
                return service()

        Then call it with:

            wget http://..../app/default/call/xml/myfunction?a=3&b=4

        """
        self.run_procedures[f.__name__] = f
        return f

    def rss(self, f):
        """
        example:

            service = Service()
            @service.rss
            def myfunction():
                return dict(title=..., link=..., description=...,
                    created_on=..., entries=[dict(title=..., link=...,
                        description=..., created_on=...])
            def call():
                return service()

        Then call it with:

            wget http://..../app/default/call/rss/myfunction

        """
        self.rss_procedures[f.__name__] = f
        return f

    def json(self, f):
        """
        example:

            service = Service()
            @service.json
            def myfunction(a, b):
                return [{a: b}]
            def call():
                return service()

        Then call it with:

            wget http://..../app/default/call/json/myfunction?a=hello&b=world

        """
        self.json_procedures[f.__name__] = f
        return f

    def jsonrpc(self, f):
        """
        example:

            service = Service()
            @service.jsonrpc
            def myfunction(a, b):
                return a + b
            def call():
                return service()

        Then call it with:

            wget http://..../app/default/call/jsonrpc/myfunction?a=hello&b=world

        """
        self.jsonrpc_procedures[f.__name__] = f
        return f

    def jsonrpc2(self, f):
        """
        example:

            service = Service()
            @service.jsonrpc2
            def myfunction(a, b):
                return a + b
            def call():
                return service()

        Then call it with:

            wget --post-data '{"jsonrpc": "2.0", "id": 1, "method": "myfunction", "params": {"a": 1, "b": 2}}' http://..../app/default/call/jsonrpc2

        """
        self.jsonrpc2_procedures[f.__name__] = f
        return f

    def xmlrpc(self, f):
        """
        example:

            service = Service()
            @service.xmlrpc
            def myfunction(a, b):
                return a + b
            def call():
                return service()

        The call it with:

            wget http://..../app/default/call/xmlrpc/myfunction?a=hello&b=world

        """
        self.xmlrpc_procedures[f.__name__] = f
        return f

    def amfrpc(self, f):
        """
        example:

            service = Service()
            @service.amfrpc
            def myfunction(a, b):
                return a + b
            def call():
                return service()

        The call it with:

            wget http://..../app/default/call/amfrpc/myfunction?a=hello&b=world

        """
        self.amfrpc_procedures[f.__name__] = f
        return f

    def amfrpc3(self, domain='default'):
        """
        example:

            service = Service()
            @service.amfrpc3('domain')
            def myfunction(a, b):
                return a + b
            def call():
                return service()

        The call it with:

            wget http://..../app/default/call/amfrpc3/myfunction?a=hello&b=world

        """
        if not isinstance(domain, str):
            raise SyntaxError("AMF3 requires a domain for function")

        def _amfrpc3(f):
            if domain:
                self.amfrpc3_procedures[domain + '.' + f.__name__] = f
            else:
                self.amfrpc3_procedures[f.__name__] = f
            return f
        return _amfrpc3

    def soap(self, name=None, returns=None, args=None, doc=None):
        """
        example:

            service = Service()
            @service.soap('MyFunction',returns={'result':int},args={'a':int,'b':int,})
            def myfunction(a, b):
                return a + b
            def call():
                return service()

        The call it with:

            from gluon.contrib.pysimplesoap.client import SoapClient
            client = SoapClient(wsdl="http://..../app/default/call/soap?WSDL")
            response = client.MyFunction(a=1,b=2)
            return response['result']

        Exposes online generated documentation and xml example messages at:
        - http://..../app/default/call/soap
        """

        def _soap(f):
            self.soap_procedures[name or f.__name__] = f, returns, args, doc
            return f
        return _soap

    def serve_run(self, args=None):
        request = current.request
        if not args:
            args = request.args
        if args and args[0] in self.run_procedures:
            return str(universal_caller(self.run_procedures[args[0]],
                                        *args[1:], **dict(request.vars)))
        self.error()

    def serve_csv(self, args=None):
        request = current.request
        response = current.response
        response.headers['Content-Type'] = 'text/x-csv'
        if not args:
            args = request.args

        def none_exception(value):
            if isinstance(value, unicode):
                return value.encode('utf8')
            if hasattr(value, 'isoformat'):
                return value.isoformat()[:19].replace('T', ' ')
            if value is None:
                return '<NULL>'
            return value
        if args and args[0] in self.run_procedures:
            import types
            r = universal_caller(self.run_procedures[args[0]],
                                 *args[1:], **dict(request.vars))
            s = cStringIO.StringIO()
            if hasattr(r, 'export_to_csv_file'):
                r.export_to_csv_file(s)
            elif r and not isinstance(r, types.GeneratorType) and isinstance(r[0], (dict, Storage)):
                import csv
                writer = csv.writer(s)
                writer.writerow(r[0].keys())
                for line in r:
                    writer.writerow([none_exception(v)
                                     for v in line.values()])
            else:
                import csv
                writer = csv.writer(s)
                for line in r:
                    writer.writerow(line)
            return s.getvalue()
        self.error()

    def serve_xml(self, args=None):
        request = current.request
        response = current.response
        response.headers['Content-Type'] = 'text/xml'
        if not args:
            args = request.args
        if args and args[0] in self.run_procedures:
            s = universal_caller(self.run_procedures[args[0]],
                                 *args[1:], **dict(request.vars))
            if hasattr(s, 'as_list'):
                s = s.as_list()
            return serializers.xml(s, quote=False)
        self.error()

    def serve_rss(self, args=None):
        request = current.request
        response = current.response
        if not args:
            args = request.args
        if args and args[0] in self.rss_procedures:
            feed = universal_caller(self.rss_procedures[args[0]],
                                    *args[1:], **dict(request.vars))
        else:
            self.error()
        response.headers['Content-Type'] = 'application/rss+xml'
        return serializers.rss(feed)

    def serve_json(self, args=None):
        request = current.request
        response = current.response
        response.headers['Content-Type'] = 'application/json; charset=utf-8'
        if not args:
            args = request.args
        d = dict(request.vars)
        if args and args[0] in self.json_procedures:
            s = universal_caller(self.json_procedures[args[0]], *args[1:], **d)
            if hasattr(s, 'as_list'):
                s = s.as_list()
            return response.json(s)
        self.error()

    class JsonRpcException(Exception):
        def __init__(self, code, info):
            jrpc_error = Service.jsonrpc_errors.get(code)
            if jrpc_error:
                self.message, self.description = jrpc_error
            self.code, self.info = code, info

    # jsonrpc 2.0 error types.  records the following structure {code: (message,meaning)}
    jsonrpc_errors = {
        -32700:        ("Parse error. Invalid JSON was received by the server.",  "An error occurred on the server while parsing the JSON text."),
        -32600: ("Invalid Request", "The JSON sent is not a valid Request object."),
        -32601: ("Method not found", "The method does not exist / is not available."),
        -32602: ("Invalid params", "Invalid method parameter(s)."),
        -32603: ("Internal error", "Internal JSON-RPC error."),
        -32099: ("Server error", "Reserved for implementation-defined server-errors.")}


    def serve_jsonrpc(self):
        def return_response(id, result):
            return serializers.json({'version': '1.1',
                'id': id, 'result': result, 'error': None})

        def return_error(id, code, message, data=None):
            error = {'name': 'JSONRPCError',
                     'code': code, 'message': message}
            if data is not None:
                error['data'] = data
            return serializers.json({'id': id,
                                     'version': '1.1',
                                     'error': error,
                                     })

        request = current.request
        response = current.response
        response.headers['Content-Type'] = 'application/json; charset=utf-8'
        methods = self.jsonrpc_procedures
        data = json_parser.loads(request.body.read())
        jsonrpc_2 = data.get('jsonrpc')
        if jsonrpc_2: #hand over to version 2 of the protocol
            return self.serve_jsonrpc2(data)
        id, method, params = data.get('id'), data.get('method'), data.get('params', [])
        if id is None:
            return return_error(0, 100, 'missing id')
        if not method in methods:
            return return_error(id, 100, 'method "%s" does not exist' % method)
        try:
            if isinstance(params,dict):
                s = methods[method](**params)
            else:
                s = methods[method](*params)
            if hasattr(s, 'as_list'):
                s = s.as_list()
            return return_response(id, s)
        except Service.JsonRpcException, e:
            return return_error(id, e.code, e.info)
        except:
            etype, eval, etb = sys.exc_info()
            message = '%s: %s' % (etype.__name__, eval)
            data = request.is_local and traceback.format_tb(etb)
            logger.warning('jsonrpc exception %s\n%s' % (message, traceback.format_tb(etb)))
            return return_error(id, 100, message, data)

    def serve_jsonrpc2(self, data=None, batch_element=False):

        def return_response(id, result):
            if not must_respond:
                return None
            return serializers.json({'jsonrpc': '2.0',
                'id': id, 'result': result})

        def return_error(id, code, message=None, data=None):
            error = {'code': code}
            if Service.jsonrpc_errors.has_key(code):
                error['message'] = Service.jsonrpc_errors[code][0]
                error['data'] = Service.jsonrpc_errors[code][1]
            if message is not None:
                error['message'] = message
            if data is not None:
                error['data'] = data
            return serializers.json({'jsonrpc': '2.0',
                                     'id': id,
                                     'error': error})

        def validate(data):
            """
            Validate request as defined in: http://www.jsonrpc.org/specification#request_object.

            :param data: The json object.
            :type name: str.

            :returns:
                - True -- if successful
                - False -- if no error should be reported (i.e. data is missing 'id' member)

            :raises: JsonRPCException

            """

            iparms = set(data.keys())
            mandatory_args = set(['jsonrpc', 'method'])
            missing_args = mandatory_args - iparms

            if missing_args:
                raise Service.JsonRpcException(-32600, 'Missing arguments %s.' % list(missing_args))
            if data['jsonrpc'] != '2.0':
                raise Service.JsonRpcException(-32603, 'Unsupported jsonrpc version "%s"' % data['jsonrpc'])
            if 'id' not in iparms:
                 return False

            return True



        request = current.request
        response = current.response
        if not data:
            response.headers['Content-Type'] = 'application/json; charset=utf-8'
            try:
                data = json_parser.loads(request.body.read())
            except ValueError: # decoding error in json lib
                return return_error(None, -32700)

        # Batch handling
        if isinstance(data, list) and not batch_element:
            retlist = []
            for c in data:
                retstr = self.serve_jsonrpc2(c, batch_element=True)
                if retstr: # do not add empty responses
                    retlist.append(retstr)
            if len(retlist) == 0: # return nothing
                return ''
            else:
                return "[" + ','.join(retlist) + "]"
        methods = self.jsonrpc2_procedures
        methods.update(self.jsonrpc_procedures)

        try:
            must_respond = validate(data)
        except Service.JsonRpcException, e:
            return return_error(None, e.code, e.info)

        id, method, params = data.get('id'), data['method'], data.get('params', '')
        if not method in methods:
            return return_error(id, -32601, data='Method "%s" does not exist' % method)
        try:
            if isinstance(params,dict):
                s = methods[method](**params)
            else:
                s = methods[method](*params)
            if hasattr(s, 'as_list'):
                s = s.as_list()
            if must_respond:
                return return_response(id, s)
            else:
                return ''
        except HTTP, e:
            raise e
        except Service.JsonRpcException, e:
            return return_error(id, e.code, e.info)
        except:
            etype, eval, etb = sys.exc_info()
            data = '%s: %s\n' % (etype.__name__, eval) + str(request.is_local and traceback.format_tb(etb))
            logger.warning('%s: %s\n%s' % (etype.__name__, eval, traceback.format_tb(etb)))
            return return_error(id, -32099, data=data)


    def serve_xmlrpc(self):
        request = current.request
        response = current.response
        services = self.xmlrpc_procedures.values()
        return response.xmlrpc(request, services)

    def serve_amfrpc(self, version=0):
        try:
            import pyamf
            import pyamf.remoting.gateway
        except:
            return "pyamf not installed or not in Python sys.path"
        request = current.request
        response = current.response
        if version == 3:
            services = self.amfrpc3_procedures
            base_gateway = pyamf.remoting.gateway.BaseGateway(services)
            pyamf_request = pyamf.remoting.decode(request.body)
        else:
            services = self.amfrpc_procedures
            base_gateway = pyamf.remoting.gateway.BaseGateway(services)
            context = pyamf.get_context(pyamf.AMF0)
            pyamf_request = pyamf.remoting.decode(request.body, context)
        pyamf_response = pyamf.remoting.Envelope(pyamf_request.amfVersion)
        for name, message in pyamf_request:
            pyamf_response[name] = base_gateway.getProcessor(message)(message)
        response.headers['Content-Type'] = pyamf.remoting.CONTENT_TYPE
        if version == 3:
            return pyamf.remoting.encode(pyamf_response).getvalue()
        else:
            return pyamf.remoting.encode(pyamf_response, context).getvalue()

    def serve_soap(self, version="1.1"):
        try:
            from gluon.contrib.pysimplesoap.server import SoapDispatcher
        except:
            return "pysimplesoap not installed in contrib"
        request = current.request
        response = current.response
        procedures = self.soap_procedures

        location = "%s://%s%s" % (
                        request.env.wsgi_url_scheme,
                        request.env.http_host,
                        URL(r=request, f="call/soap", vars={}))
        namespace = 'namespace' in response and response.namespace or location
        documentation = response.description or ''
        dispatcher = SoapDispatcher(
            name=response.title,
            location=location,
            action=location,  # SOAPAction
            namespace=namespace,
            prefix='pys',
            documentation=documentation,
            ns=True)
        for method, (function, returns, args, doc) in procedures.iteritems():
            dispatcher.register_function(method, function, returns, args, doc)
        if request.env.request_method == 'POST':
            # Process normal Soap Operation
            response.headers['Content-Type'] = 'text/xml'
            return dispatcher.dispatch(request.body.read())
        elif 'WSDL' in request.vars:
            # Return Web Service Description
            response.headers['Content-Type'] = 'text/xml'
            return dispatcher.wsdl()
        elif 'op' in request.vars:
            # Return method help webpage
            response.headers['Content-Type'] = 'text/html'
            method = request.vars['op']
            sample_req_xml, sample_res_xml, doc = dispatcher.help(method)
            body = [H1("Welcome to Web2Py SOAP webservice gateway"),
                    A("See all webservice operations",
                      _href=URL(r=request, f="call/soap", vars={})),
                    H2(method),
                    P(doc),
                    UL(LI("Location: %s" % dispatcher.location),
                       LI("Namespace: %s" % dispatcher.namespace),
                       LI("SoapAction: %s" % dispatcher.action),
                    ),
                    H3("Sample SOAP XML Request Message:"),
                    CODE(sample_req_xml, language="xml"),
                    H3("Sample SOAP XML Response Message:"),
                    CODE(sample_res_xml, language="xml"),
                    ]
            return {'body': body}
        else:
            # Return general help and method list webpage
            response.headers['Content-Type'] = 'text/html'
            body = [H1("Welcome to Web2Py SOAP webservice gateway"),
                    P(response.description),
                    P("The following operations are available"),
                    A("See WSDL for webservice description",
                      _href=URL(r=request, f="call/soap", vars={"WSDL":None})),
                    UL([LI(A("%s: %s" % (method, doc or ''),
                             _href=URL(r=request, f="call/soap", vars={'op': method})))
                        for method, doc in dispatcher.list_methods()]),
                    ]
            return {'body': body}

    def __call__(self):
        """
        register services with:
        service = Service()
        @service.run
        @service.rss
        @service.json
        @service.jsonrpc
        @service.xmlrpc
        @service.amfrpc
        @service.amfrpc3('domain')
        @service.soap('Method', returns={'Result':int}, args={'a':int,'b':int,})

        expose services with

        def call(): return service()

        call services with
        http://..../app/default/call/run?[parameters]
        http://..../app/default/call/rss?[parameters]
        http://..../app/default/call/json?[parameters]
        http://..../app/default/call/jsonrpc
        http://..../app/default/call/xmlrpc
        http://..../app/default/call/amfrpc
        http://..../app/default/call/amfrpc3
        http://..../app/default/call/soap
        """

        request = current.request
        if len(request.args) < 1:
            raise HTTP(404, "Not Found")
        arg0 = request.args(0)
        if arg0 == 'run':
            return self.serve_run(request.args[1:])
        elif arg0 == 'rss':
            return self.serve_rss(request.args[1:])
        elif arg0 == 'csv':
            return self.serve_csv(request.args[1:])
        elif arg0 == 'xml':
            return self.serve_xml(request.args[1:])
        elif arg0 == 'json':
            return self.serve_json(request.args[1:])
        elif arg0 == 'jsonrpc':
            return self.serve_jsonrpc()
        elif arg0 == 'jsonrpc2':
            return self.serve_jsonrpc2()
        elif arg0 == 'xmlrpc':
            return self.serve_xmlrpc()
        elif arg0 == 'amfrpc':
            return self.serve_amfrpc()
        elif arg0 == 'amfrpc3':
            return self.serve_amfrpc(3)
        elif arg0 == 'soap':
            return self.serve_soap()
        else:
            self.error()

    def error(self):
        raise HTTP(404, "Object does not exist")


def completion(callback):
    """
    Executes a task on completion of the called action. For example:

        from gluon.tools import completion
        @completion(lambda d: logging.info(repr(d)))
        def index():
            return dict(message='hello')

    It logs the output of the function every time input is called.
    The argument of completion is executed in a new thread.
    """
    def _completion(f):
        def __completion(*a, **b):
            d = None
            try:
                d = f(*a, **b)
                return d
            finally:
                thread.start_new_thread(callback, (d,))
        return __completion
    return _completion


def prettydate(d, T=lambda x: x):
    if isinstance(d, datetime.datetime):
        dt = datetime.datetime.now() - d
    elif isinstance(d, datetime.date):
        dt = datetime.date.today() - d
    elif not d:
        return ''
    else:
        return '[invalid date]'
    if dt.days < 0:
        suffix = ' from now'
        dt = -dt
    else:
        suffix = ' ago'
    if dt.days >= 2 * 365:
        return T('%d years' + suffix) % int(dt.days / 365)
    elif dt.days >= 365:
        return T('1 year' + suffix)
    elif dt.days >= 60:
        return T('%d months' + suffix) % int(dt.days / 30)
    elif dt.days > 21:
        return T('1 month' + suffix)
    elif dt.days >= 14:
        return T('%d weeks' + suffix) % int(dt.days / 7)
    elif dt.days >= 7:
        return T('1 week' + suffix)
    elif dt.days > 1:
        return T('%d days' + suffix) % dt.days
    elif dt.days == 1:
        return T('1 day' + suffix)
    elif dt.seconds >= 2 * 60 * 60:
        return T('%d hours' + suffix) % int(dt.seconds / 3600)
    elif dt.seconds >= 60 * 60:
        return T('1 hour' + suffix)
    elif dt.seconds >= 2 * 60:
        return T('%d minutes' + suffix) % int(dt.seconds / 60)
    elif dt.seconds >= 60:
        return T('1 minute' + suffix)
    elif dt.seconds > 1:
        return T('%d seconds' + suffix) % dt.seconds
    elif dt.seconds == 1:
        return T('1 second' + suffix)
    else:
        return T('now')


def test_thread_separation():
    def f():
        c = PluginManager()
        lock1.acquire()
        lock2.acquire()
        c.x = 7
        lock1.release()
        lock2.release()
    lock1 = thread.allocate_lock()
    lock2 = thread.allocate_lock()
    lock1.acquire()
    thread.start_new_thread(f, ())
    a = PluginManager()
    a.x = 5
    lock1.release()
    lock2.acquire()
    return a.x


class PluginManager(object):
    """

    Plugin Manager is similar to a storage object but it is a single level singleton
    this means that multiple instances within the same thread share the same attributes
    Its constructor is also special. The first argument is the name of the plugin you are defining.
    The named arguments are parameters needed by the plugin with default values.
    If the parameters were previous defined, the old values are used.

    For example:

    ### in some general configuration file:
    >>> plugins = PluginManager()
    >>> plugins.me.param1=3

    ### within the plugin model
    >>> _ = PluginManager('me',param1=5,param2=6,param3=7)

    ### where the plugin is used
    >>> print plugins.me.param1
    3
    >>> print plugins.me.param2
    6
    >>> plugins.me.param3 = 8
    >>> print plugins.me.param3
    8

    Here are some tests:

    >>> a=PluginManager()
    >>> a.x=6
    >>> b=PluginManager('check')
    >>> print b.x
    6
    >>> b=PluginManager() # reset settings
    >>> print b.x
    <Storage {}>
    >>> b.x=7
    >>> print a.x
    7
    >>> a.y.z=8
    >>> print b.y.z
    8
    >>> test_thread_separation()
    5
    >>> plugins=PluginManager('me',db='mydb')
    >>> print plugins.me.db
    mydb
    >>> print 'me' in plugins
    True
    >>> print plugins.me.installed
    True
    """
    instances = {}

    def __new__(cls, *a, **b):
        id = thread.get_ident()
        lock = thread.allocate_lock()
        try:
            lock.acquire()
            try:
                return cls.instances[id]
            except KeyError:
                instance = object.__new__(cls, *a, **b)
                cls.instances[id] = instance
                return instance
        finally:
            lock.release()

    def __init__(self, plugin=None, **defaults):
        if not plugin:
            self.__dict__.clear()
        settings = self.__getattr__(plugin)
        settings.installed = True
        settings.update(
            (k, v) for k, v in defaults.items() if not k in settings)

    def __getattr__(self, key):
        if not key in self.__dict__:
            self.__dict__[key] = Storage()
        return self.__dict__[key]

    def keys(self):
        return self.__dict__.keys()

    def __contains__(self, key):
        return key in self.__dict__


class Expose(object):
    def __init__(self, base=None, basename=None, extensions=None, allow_download=True):
        """
        Usage:

        def static():
            return dict(files=Expose())

        or

        def static():
            path = os.path.join(request.folder,'static','public')
            return dict(files=Expose(path,basename='public'))

        extensions:
        an optional list of file extensions for filtering displayed files:
        ['.py', '.jpg']
        allow_download: whether to allow downloading selected files
        """
        current.session.forget()
        base = base or os.path.join(current.request.folder, 'static')
        basename = basename or current.request.function
        self.basename = basename
        self.args = current.request.raw_args and \
            [arg for arg in current.request.raw_args.split('/') if arg] or []
        filename = os.path.join(base, *self.args)
        if not os.path.exists(filename):
            raise HTTP(404, "FILE NOT FOUND")
        if not os.path.normpath(filename).startswith(base):
            raise HTTP(401, "NOT AUTHORIZED")
        if allow_download and not os.path.isdir(filename):
            current.response.headers['Content-Type'] = contenttype(filename)
            raise HTTP(200, open(filename, 'rb'), **current.response.headers)
        self.path = path = os.path.join(filename, '*')
        self.folders = [f[len(path) - 1:] for f in sorted(glob.glob(path))
                            if os.path.isdir(f) and not self.isprivate(f)]
        self.filenames = [f[len(path) - 1:] for f in sorted(glob.glob(path))
                            if not os.path.isdir(f) and not self.isprivate(f)]
        if 'README' in self.filenames:
            readme = open(os.path.join(filename,'README')).read()
            self.paragraph = MARKMIN(readme)
        else:
            self.paragraph = None
        if extensions:
            self.filenames = [f for f in self.filenames
                              if os.path.splitext(f)[-1] in extensions]

    def breadcrumbs(self, basename):
        path = []
        span = SPAN()
        span.append(A(basename, _href=URL()))
        for arg in self.args:
            span.append('/')
            path.append(arg)
            span.append(A(arg, _href=URL(args='/'.join(path))))
        return span

    def table_folders(self):
        if self.folders:
            return SPAN(H3('Folders'), TABLE(
                    *[TR(TD(A(folder, _href=URL(args=self.args + [folder]))))
                      for folder in self.folders],
                     **dict(_class="table")))
        return ''

    @staticmethod
    def isprivate(f):
        return 'private' in f or f.startswith('.') or f.endswith('~')

    @staticmethod
    def isimage(f):
        return os.path.splitext(f)[-1].lower() in (
            '.png', '.jpg', '.jpeg', '.gif', '.tiff')

    def table_files(self, width=160):
        if self.filenames:
            return SPAN(H3('Files'),
                        TABLE(*[TR(TD(A(f, _href=URL(args=self.args + [f]))),
                                   TD(IMG(_src=URL(args=self.args + [f]),
                                          _style='max-width:%spx' % width)
                                      if width and self.isimage(f) else ''))
                                for f in self.filenames],
                               **dict(_class="table")))
        return ''

    def xml(self):
        return DIV(
            H2(self.breadcrumbs(self.basename)),
            self.paragraph or '',
            self.table_folders(),
            self.table_files()).xml()


class Wiki(object):
    everybody = 'everybody'
    rows_page = 25
    def markmin_base(self,body):
        return MARKMIN(body, extra=self.settings.extra,
                       url=True, environment=self.env,
                       autolinks=lambda link: expand_one(link, {})).xml()

    def render_tags(self, tags):
        return DIV(
            _class='w2p_wiki_tags',
            *[A(t.strip(), _href=URL(args='_search', vars=dict(q=t)))
              for t in tags or [] if t.strip()])

    def markmin_render(self, page):
        return self.markmin_base(page.body) + self.render_tags(page.tags).xml()

    def html_render(self, page):
        html = page.body
        # @///function -> http://..../function
        html = replace_at_urls(html, URL)
        # http://...jpg -> <img src="http://...jpg/> or embed
        html = replace_autolinks(html, lambda link: expand_one(link, {}))
        # @{component:name} -> <script>embed component name</script>
        html = replace_components(html, self.env)
        html = html + self.render_tags(page.tags).xml()
        return html

    @staticmethod
    def component(text):
        """
        In wiki docs allows @{component:controller/function/args}
        which renders as a LOAD(..., ajax=True)
        """
        items = text.split('/')
        controller, function, args = items[0], items[1], items[2:]
        return LOAD(controller, function, args=args, ajax=True).xml()

    def get_renderer(self):
        if isinstance(self.settings.render, basestring):
            r = getattr(self, "%s_render" % self.settings.render)
        elif callable(self.settings.render):
            r = self.settings.render
        elif isinstance(self.settings.render, dict):
            def custom_render(page):
                if page.render:
                    if page.render in self.settings.render.keys():
                        my_render = self.settings.render[page.render]
                    else:
                        my_render = getattr(self, "%s_render" % page.render)
                else:
                    my_render = self.markmin_render
                return my_render(page)
            r = custom_render
        else:
            raise ValueError(
                "Invalid render type %s" % type(self.settings.render))
        return r

    def __init__(self, auth, env=None, render='markmin',
                 manage_permissions=False, force_prefix='',
                 restrict_search=False, extra=None,
                 menu_groups=None, templates=None, migrate=True,
                 controller=None, function=None, groups=None):

        settings = self.settings = auth.settings.wiki

        """render argument options:
                - "markmin"
                - "html"
                - <function>
                    Sets a custom render function
                - dict(html=<function>, markmin=...):
                    dict(...) allows multiple custom render functions
                - "multiple"
                    Is the same as {}. It enables per-record formats
                    using builtins
        """
        engines = set(['markmin', 'html'])
        show_engine = False
        if render == "multiple":
            render = {}
        if isinstance(render, dict):
            [engines.add(key) for key in render]
            show_engine = True
        settings.render = render
        perms = settings.manage_permissions = manage_permissions

        settings.force_prefix = force_prefix
        settings.restrict_search = restrict_search
        settings.extra = extra or {}
        settings.menu_groups = menu_groups
        settings.templates = templates
        settings.controller = controller
        settings.function = function
        settings.groups = auth.user_groups.values() \
            if groups is None else groups
        
        db = auth.db
        self.env = env or {}
        self.env['component'] = Wiki.component
        self.auth = auth
        self.wiki_menu_items = None

        if self.auth.user:
            self.settings.force_prefix = force_prefix % self.auth.user
        else:
            self.settings.force_prefix = force_prefix

        self.host = current.request.env.http_host

        table_definitions = [
            ('wiki_page', {
                    'args':[
                        Field('slug',
                              requires=[IS_SLUG(),
                                        IS_NOT_IN_DB(db, 'wiki_page.slug')],
                              writable=False),
                        Field('title', length=255, unique=True),
                        Field('body', 'text', notnull=True),
                        Field('tags', 'list:string'),
                        Field('can_read', 'list:string',
                              writable=perms,
                              readable=perms,
                              default=[Wiki.everybody]),
                        Field('can_edit', 'list:string',
                              writable=perms, readable=perms,
                              default=[Wiki.everybody]),
                        Field('changelog'),
                        Field('html', 'text',
                              compute=self.get_renderer(),
                              readable=False, writable=False),
                        Field('render', default="markmin",
                              readable=show_engine,
                              writable=show_engine,
                              requires=IS_EMPTY_OR(
                                  IS_IN_SET(engines))),
                        auth.signature],
                    'vars':{'format':'%(title)s', 'migrate':migrate}}),
            ('wiki_tag', {
                    'args':[
                        Field('name'),
                        Field('wiki_page', 'reference wiki_page'),
                        auth.signature],
                    'vars':{'format':'%(title)s', 'migrate':migrate}}),
            ('wiki_media', {
                    'args':[
                        Field('wiki_page', 'reference wiki_page'),
                        Field('title', required=True),
                        Field('filename', 'upload', required=True),
                        auth.signature],
                    'vars':{'format':'%(title)s', 'migrate':migrate}}),
            ]

        # define only non-existent tables
        for key, value in table_definitions:
            args = []
            if not key in db.tables():
                # look for wiki_ extra fields in auth.settings
                extra_fields = auth.settings.extra_fields
                if extra_fields:
                    if key in extra_fields:
                        if extra_fields[key]:
                            for field in extra_fields[key]:
                                args.append(field)
                args += value['args']
                db.define_table(key, *args, **value['vars'])

        if self.settings.templates is None and not \
           self.settings.manage_permissions:
            self.settings.templates = db.wiki_page.tags.contains('template')&\
                db.wiki_page.can_read.contains('everybody')

        def update_tags_insert(page, id, db=db):
            for tag in page.tags or []:
                tag = tag.strip().lower()
                if tag:
                    db.wiki_tag.insert(name=tag, wiki_page=id)

        def update_tags_update(dbset, page, db=db):
            page = dbset.select(limitby=(0,1)).first()
            db(db.wiki_tag.wiki_page == page.id).delete()
            for tag in page.tags or []:
                tag = tag.strip().lower()
                if tag:
                    db.wiki_tag.insert(name=tag, wiki_page=page.id)
        db.wiki_page._after_insert.append(update_tags_insert)
        db.wiki_page._after_update.append(update_tags_update)

        if (auth.user and
            check_credentials(current.request, gae_login=False) and
            not 'wiki_editor' in auth.user_groups.values() and
            self.settings.groups == auth.user_groups.values()):
            group = db.auth_group(role='wiki_editor')
            gid = group.id if group else db.auth_group.insert(
                role='wiki_editor')
            auth.add_membership(gid)

        settings.lock_keys = True

    # WIKI ACCESS POLICY

    def not_authorized(self, page=None):
        raise HTTP(401)

    def can_read(self, page):
        if 'everybody' in page.can_read or not \
            self.settings.manage_permissions:
            return True
        elif self.auth.user:
            groups = self.settings.groups
            if ('wiki_editor' in groups or
                set(groups).intersection(set(page.can_read + page.can_edit)) or
                page.created_by == self.auth.user.id):
                return True
        return False

    def can_edit(self, page=None):
        if not self.auth.user:
            redirect(self.auth.settings.login_url)
        groups = self.settings.groups
        return ('wiki_editor' in groups or
                (page is None and 'wiki_author' in groups) or
                not page is None and (
                set(groups).intersection(set(page.can_edit)) or
                page.created_by == self.auth.user.id))

    def can_manage(self):
        if not self.auth.user:
            return False
        groups = self.settings.groups
        return 'wiki_editor' in groups

    def can_search(self):
        return True

    def can_see_menu(self):
        if self.auth.user:
            if self.settings.menu_groups is None:
                return True
            else:
                groups = self.settings.groups
                if any(t in self.settings.menu_groups for t in groups):
                    return True
        return False

    ### END POLICY

    def automenu(self):
        """adds the menu if not present"""
        if (not self.wiki_menu_items and 
            self.settings.controller and 
            self.settings.function):
            self.wiki_menu_items = self.menu(self.settings.controller,
                                             self.settings.function)
            current.response.menu += self.wiki_menu_items

    def __call__(self):
        request = current.request
        settings = self.settings
        settings.controller = settings.controller or request.controller
        settings.function = settings.function or request.function
        self.automenu()

        zero = request.args(0) or 'index'
        if zero and zero.isdigit():
            return self.media(int(zero))
        elif not zero or not zero.startswith('_'):
            return self.read(zero)
        elif zero == '_edit':
            return self.edit(request.args(1) or 'index',request.args(2) or 0)
        elif zero == '_editmedia':
            return self.editmedia(request.args(1) or 'index')
        elif zero == '_create':
            return self.create()
        elif zero == '_pages':
            return self.pages()
        elif zero == '_search':
            return self.search()
        elif zero == '_recent':
            ipage = int(request.vars.page or 0)
            query = self.auth.db.wiki_page.created_by == request.args(
                1, cast=int)
            return self.search(query=query,
                               orderby=~self.auth.db.wiki_page.created_on,
                               limitby=(ipage * self.rows_page,
                                        (ipage + 1) * self.rows_page),
                               )
        elif zero == '_cloud':
            return self.cloud()
        elif zero == '_preview':
            return self.preview(self.get_renderer())

    def first_paragraph(self, page):
        if not self.can_read(page):
            mm = (page.body or '').replace('\r', '')
            ps = [p for p in mm.split('\n\n')
                      if not p.startswith('#') and p.strip()]
            if ps:
                return ps[0]
        return ''

    def fix_hostname(self, body):
        return (body or '').replace('://HOSTNAME', '://%s' % self.host)

    def read(self, slug, force_render=False):
        if slug in '_cloud':
            return self.cloud()
        elif slug in '_search':
            return self.search()
        page = self.auth.db.wiki_page(slug=slug)
        if not page:
            redirect(URL(args=('_create', slug)))
        if not self.can_read(page):
            return self.not_authorized(page)
        if current.request.extension == 'html':
            if not page:
                url = URL(args=('_edit', slug))
                return dict(content=A('Create page "%s"' % slug, _href=url, _class="btn"))
            else:
                html = page.html if not force_render else self.get_renderer()(page)
                content = XML(self.fix_hostname(html))
                return dict(title=page.title,
                            slug=page.slug,
                            page=page,
                            content=content,
                            tags=page.tags,
                            created_on=page.created_on,
                            modified_on=page.modified_on)
        elif current.request.extension == 'load':
            return self.fix_hostname(page.html) if page else ''
        else:
            if not page:
                raise HTTP(404)
            else:
                return dict(title=page.title,
                            slug=page.slug,
                            page=page,
                            content=page.body,
                            tags=page.tags,
                            created_on=page.created_on,
                            modified_on=page.modified_on)

    def edit(self,slug,from_template=0):
        auth = self.auth
        db = auth.db
        page = db.wiki_page(slug=slug)
        if not self.can_edit(page):
            return self.not_authorized(page)
        title_guess = ' '.join(c.capitalize() for c in slug.split('-'))
        if not page:
            if not (self.can_manage() or
                    slug.startswith(self.settings.force_prefix)):
                current.session.flash = 'slug must have "%s" prefix' \
                    % self.settings.force_prefix
                redirect(URL(args=('_create')))
            db.wiki_page.can_read.default = [Wiki.everybody]
            db.wiki_page.can_edit.default = [auth.user_group_role()]
            db.wiki_page.title.default = title_guess
            db.wiki_page.slug.default = slug
            if slug == 'wiki-menu':
                db.wiki_page.body.default = \
                    '- Menu Item > @////index\n- - Submenu > http://web2py.com'
            else:
                db.wiki_page.body.default = db(db.wiki_page.id==from_template).select(db.wiki_page.body)[0].body if int(from_template) > 0 else '## %s\n\npage content' % title_guess
        vars = current.request.post_vars
        if vars.body:
            vars.body = vars.body.replace('://%s' % self.host, '://HOSTNAME')
        form = SQLFORM(db.wiki_page, page, deletable=True,
                       formstyle='table2cols', showid=False).process()
        if form.deleted:
            current.session.flash = 'page deleted'
            redirect(URL())
        elif form.accepted:
            current.session.flash = 'page created'
            redirect(URL(args=slug))
        script = """
        jQuery(function() {
            if (!jQuery('#wiki_page_body').length) return;
            var pagecontent = jQuery('#wiki_page_body');
            pagecontent.css('font-family',
                            'Monaco,Menlo,Consolas,"Courier New",monospace');
            var prevbutton = jQuery('<button class="btn nopreview">Preview</button>');
            var preview = jQuery('<div id="preview"></div>').hide();
            var previewmedia = jQuery('<div id="previewmedia"></div>');
            var form = pagecontent.closest('form');
            preview.insertBefore(form);
            prevbutton.insertBefore(form);
            if(%(link_media)s) {
              var mediabutton = jQuery('<button class="btn nopreview">Media</button>');
              mediabutton.insertBefore(form);
              previewmedia.insertBefore(form);
              mediabutton.toggle(function() {
                  web2py_component('%(urlmedia)s', 'previewmedia');
              }, function() {
                  previewmedia.empty();
              });
            }
            prevbutton.click(function(e) {
                e.preventDefault();
                if (prevbutton.hasClass('nopreview')) {
                    prevbutton.addClass('preview').removeClass(
                        'nopreview').html('Edit Source');
                    try{var wiki_render = jQuery('#wiki_page_render').val()}
                    catch(e){var wiki_render = null;}
                    web2py_ajax_page('post', \
                        '%(url)s', {body: jQuery('#wiki_page_body').val(), \
                                    render: wiki_render}, 'preview');
                    form.fadeOut('fast', function() {preview.fadeIn()});
                } else {
                    prevbutton.addClass(
                        'nopreview').removeClass('preview').html('Preview');
                    preview.fadeOut('fast', function() {form.fadeIn()});
                }
            })
        })
        """ % dict(url=URL(args=('_preview', slug)),link_media=('true' if page else 'false'),
                   urlmedia=URL(extension='load',
                                args=('_editmedia',slug),
                                vars=dict(embedded=1)))
        return dict(content=TAG[''](form, SCRIPT(script)))

    def editmedia(self, slug):
        auth = self.auth
        db = auth.db
        page = db.wiki_page(slug=slug)
        if not (page and self.can_edit(page)):
            return self.not_authorized(page)
        self.auth.db.wiki_media.id.represent = lambda id, row: \
            id if not row.filename else \
            SPAN('@////%i/%s.%s' %
                     (id, IS_SLUG.urlify(row.title.split('.')[0]),
                      row.filename.split('.')[-1]))
        self.auth.db.wiki_media.wiki_page.default = page.id
        self.auth.db.wiki_media.wiki_page.writable = False
        links = []
        csv = True
        create = True
        if current.request.vars.embedded:
            script = "var c = jQuery('#wiki_page_body'); c.val(c.val() + jQuery('%s').text()); return false;"
            fragment = self.auth.db.wiki_media.id.represent
            csv = False
            create = False
            links=[
                lambda row:
                    A('copy into source', _href='#', _onclick=script % (fragment(row.id, row)))
                    ]
        content = SQLFORM.grid(
            self.auth.db.wiki_media.wiki_page == page.id,
            orderby=self.auth.db.wiki_media.title,
            links = links,
            csv = csv,
            create = create,
            args=['_editmedia', slug],
            user_signature=False)
        return dict(content=content)

    def create(self):
        if not self.can_edit():
            return self.not_authorized()
        db = self.auth.db
        slugs=db(db.wiki_page.id>0).select(db.wiki_page.id,db.wiki_page.slug)
        options=[OPTION(row.slug,_value=row.id) for row in slugs]
        options.insert(0, OPTION('',_value=''))
        fields = [Field("slug", default=current.request.args(1) or
                        self.settings.force_prefix,
                        requires=(IS_SLUG(), IS_NOT_IN_DB(db,db.wiki_page.slug))),]
        if self.settings.templates:
            fields.append(
                Field("from_template", "reference wiki_page",
                      requires=IS_EMPTY_OR(
                                   IS_IN_DB(db(self.settings.templates),
                                            db.wiki_page._id,
                                            '%(slug)s')),
                      comment=current.T(
                        "Choose Template or empty for new Page")))
        form = SQLFORM.factory(*fields, **dict(_class="well"))
        form.element("[type=submit]").attributes["_value"] = \
            current.T("Create Page from Slug")

        if form.process().accepted:
             form.vars.from_template = 0 if not form.vars.from_template \
                 else form.vars.from_template
             redirect(URL(args=('_edit', form.vars.slug,form.vars.from_template or 0))) # added param
        return dict(content=form)

    def pages(self):
        if not self.can_manage():
            return self.not_authorized()
        self.auth.db.wiki_page.slug.represent = lambda slug, row: SPAN(
            '@////%s' % slug)
        self.auth.db.wiki_page.title.represent = lambda title, row: \
            A(title, _href=URL(args=row.slug))
        wiki_table = self.auth.db.wiki_page
        content = SQLFORM.grid(
            wiki_table,
            fields = [wiki_table.slug,
                      wiki_table.title, wiki_table.tags,
                      wiki_table.can_read, wiki_table.can_edit],
            links=[
                lambda row:
                    A('edit', _href=URL(args=('_edit', row.slug)),_class='btn'),
                lambda row:
                    A('media', _href=URL(args=('_editmedia', row.slug)),_class='btn')],
            details=False, editable=False, deletable=False, create=False,
            orderby=self.auth.db.wiki_page.title,
            args=['_pages'],
            user_signature=False)

        return dict(content=content)

    def media(self, id):
        request, response, db = current.request, current.response, self.auth.db
        media = db.wiki_media(id)
        if media:
            if self.settings.manage_permissions:
                page = db.wiki_page(media.wiki_page)
                if not self.can_read(page):
                    return self.not_authorized(page)
            request.args = [media.filename]
            m = response.download(request, db)
            current.session.forget() # get rid of the cookie
            response.headers['Last-Modified'] = \
                request.utcnow.strftime("%a, %d %b %Y %H:%M:%S GMT")
            if 'Content-Disposition' in response.headers:
                del response.headers['Content-Disposition']
            response.headers['Pragma'] = 'cache'
            response.headers['Cache-Control'] = 'private'
            return m
        else:
            raise HTTP(404)

    def menu(self, controller='default', function='index'):
        db = self.auth.db
        request = current.request
        menu_page = db.wiki_page(slug='wiki-menu')
        menu = []
        if menu_page:
            tree = {'': menu}
            regex = re.compile('[\r\n\t]*(?P<base>(\s*\-\s*)+)(?P<title>\w.*?)\s+\>\s+(?P<link>\S+)')
            for match in regex.finditer(self.fix_hostname(menu_page.body)):
                base = match.group('base').replace(' ', '')
                title = match.group('title')
                link = match.group('link')
                title_page = None
                if link.startswith('@'):
                    items = link[2:].split('/')
                    if len(items) > 3:
                        title_page = items[3]
                        link = URL(a=items[0] or None, c=items[1] or controller,
                                   f=items[2] or function, args=items[3:])
                parent = tree.get(base[1:], tree[''])
                subtree = []
                tree[base] = subtree
                parent.append((current.T(title),
                               request.args(0) == title_page,
                               link, subtree))
        if self.can_see_menu():
            submenu = []
            menu.append((current.T('[Wiki]'), None, None, submenu))
            if URL() == URL(controller, function):
                if not str(request.args(0)).startswith('_'):
                    slug = request.args(0) or 'index'
                    mode = 1
                elif request.args(0) == '_edit':
                    slug = request.args(1) or 'index'
                    mode = 2
                elif request.args(0) == '_editmedia':
                    slug = request.args(1) or 'index'
                    mode = 3
                else:
                    mode = 0
                if mode in (2, 3):
                    submenu.append((current.T('View Page'), None,
                    URL(controller, function, args=slug)))
                if mode in (1, 3):
                    submenu.append((current.T('Edit Page'), None,
                    URL(controller, function, args=('_edit', slug))))
                if mode in (1, 2):
                    submenu.append((current.T('Edit Page Media'), None,
                    URL(controller, function, args=('_editmedia', slug))))

            submenu.append((current.T('Create New Page'), None,
                            URL(controller, function, args=('_create'))))
            # Moved next if to inside self.auth.user check
            if self.can_manage():
                submenu.append((current.T('Manage Pages'), None,
                            URL(controller, function, args=('_pages'))))
                submenu.append((current.T('Edit Menu'), None,
                            URL(controller, function, args=('_edit', 'wiki-menu'))))
            # Also moved inside self.auth.user check
            submenu.append((current.T('Search Pages'), None,
                        URL(controller, function, args=('_search'))))
        return menu

    def search(self, tags=None, query=None, cloud=True, preview=True,
               limitby=(0, 100), orderby=None):
        if not self.can_search():
            return self.not_authorized()
        request = current.request
        content = CAT()
        if tags is None and query is None:
            form = FORM(INPUT(_name='q', requires=IS_NOT_EMPTY(),
                              value=request.vars.q),
                        INPUT(_type="submit", _value=current.T('Search')),
                        _method='GET')
            content.append(DIV(form, _class='w2p_wiki_form'))
            if request.vars.q:
                tags = [v.strip() for v in request.vars.q.split(',')]
                tags = [v.lower() for v in tags if v]
        if tags or not query is None:
            db = self.auth.db
            count = db.wiki_tag.wiki_page.count()
            fields = [db.wiki_page.id, db.wiki_page.slug,
                      db.wiki_page.title, db.wiki_page.tags,
                      db.wiki_page.can_read]
            if preview:
                fields.append(db.wiki_page.body)
            if query is None:
                query = (db.wiki_page.id == db.wiki_tag.wiki_page) &\
                    (db.wiki_tag.name.belongs(tags))
                query = query | db.wiki_page.title.contains(request.vars.q)
            if self.settings.restrict_search and not self.manage():
                query = query & (db.wiki_page.created_by == self.auth.user_id)
            pages = db(query).select(count,
                *fields, **dict(orderby=orderby or ~count,
                               groupby=reduce(lambda a, b: a | b, fields),
                               distinct=True,
                               limitby=limitby))
            if request.extension in ('html', 'load'):
                if not pages:
                    content.append(DIV(current.T("No results"),
                                       _class='w2p_wiki_form'))

                def link(t):
                    return A(t, _href=URL(args='_search', vars=dict(q=t)))
                items = [DIV(H3(A(p.wiki_page.title, _href=URL(
                                    args=p.wiki_page.slug))),
                             MARKMIN(self.first_paragraph(p.wiki_page))
                                 if preview else '',
                             DIV(_class='w2p_wiki_tags',
                                 *[link(t.strip()) for t in
                                       p.wiki_page.tags or [] if t.strip()]),
                             _class='w2p_wiki_search_item')
                         for p in pages]
                content.append(DIV(_class='w2p_wiki_pages', *items))
            else:
                cloud = False
                content = [p.wiki_page.as_dict() for p in pages]
        elif cloud:
            content.append(self.cloud()['content'])
        if request.extension == 'load':
            return content
        return dict(content=content)

    def cloud(self):
        db = self.auth.db
        count = db.wiki_tag.wiki_page.count(distinct=True)
        ids = db(db.wiki_tag).select(
            db.wiki_tag.name, count,
            distinct=True,
            groupby=db.wiki_tag.name,
            orderby=~count, limitby=(0, 20))
        if ids:
            a, b = ids[0](count), ids[-1](count)

        def style(c):
            STYLE = 'padding:0 0.2em;line-height:%.2fem;font-size:%.2fem'
            size = (1.5 * (c - b) / max(a - b, 1) + 1.3)
            return STYLE % (1.3, size)
        items = []
        for item in ids:
            items.append(A(item.wiki_tag.name,
                           _style=style(item(count)),
                           _href=URL(args='_search',
                                     vars=dict(q=item.wiki_tag.name))))
            items.append(' ')
        return dict(content=DIV(_class='w2p_cloud', *items))

    def preview(self, render):
        request = current.request
        # FIXME: This is an ugly hack to ensure a default render
        # engine if not specified (with multiple render engines)
        if not "render" in request.post_vars:
            request.post_vars.render = None
        return render(request.post_vars)

class Config(object):
    def __init__(
        self,
                filename,
        section,
        default_values={}
    ):
        self.config = ConfigParser.ConfigParser(default_values)
        self.config.read(filename)
        if not self.config.has_section(section):
            self.config.add_section(section)
        self.section  = section
        self.filename = filename

    def read(self):
        if not( isinstance(current.session['settings_%s' % self.section], dict) ):
            settings = dict(self.config.items(self.section))
        else:
            settings = current.session['settings_%s' % self.section]
        return settings

    def save(self, options):
        for option, value in options:
            self.config.set(self.section, option, value)
        try:
            self.config.write(open(self.filename, 'w'))
            result = True
        except:
            current.session['settings_%s' % self.section] = dict(self.config.items(self.section))
            result = False
        return result

if __name__ == '__main__':
    import doctest
    doctest.testmod()<|MERGE_RESOLUTION|>--- conflicted
+++ resolved
@@ -2915,11 +2915,7 @@
                         formname='reset_password', dbio=False,
                         onvalidation=onvalidation,
                         hideerror=self.settings.hideerror):
-<<<<<<< HEAD
-            user = table_user(**{userfield:form.vars.email})
-=======
             user = table_user(**{userfield:form.vars.get(userfield)})
->>>>>>> 338331aa
             if not user:
                 session.flash = self.messages['invalid_%s' % userfield]
                 redirect(self.url(args=request.args),
