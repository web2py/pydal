--- conflicted
+++ resolved
@@ -54,17 +54,16 @@
       env: ADAPTER=postgres3
     - python: 'pypy'
       env: ADAPTER=google
-<<<<<<< HEAD
     - python: 'pypy'
       env: ADAPTER=oracle
-=======
     - python: 'pypy3'
       env: ADAPTER=google
     - python: 'pypy3'
       env: ADAPTER=postgres
     - python: 'pypy3'
       env: ADAPTER=postgres3
->>>>>>> 977ab169
+    - python: 'pypy3'
+      env: ADAPTER=oracle
     - python: '3.4'
       env: ADAPTER=google
     - python: '3.5'
